-----------------------------------------------------------------------------
-- |
-- Module      :  Main
-- Copyright   :  (c) David Himmelstrup 2005
-- License     :  BSD-like
--
-- Maintainer  :  lemmih@gmail.com
-- Stability   :  provisional
-- Portability :  portable
--
-- Entry point to the default cabal-install front-end.
-----------------------------------------------------------------------------

module Main (main) where

import Distribution.Client.Setup
         ( GlobalFlags(..), globalCommand, globalRepos
         , ConfigFlags(..)
         , ConfigExFlags(..), defaultConfigExFlags, configureExCommand
         , BuildFlags(..), BuildExFlags(..), SkipAddSourceDepsCheck(..)
         , buildCommand, testCommand, benchmarkCommand
         , InstallFlags(..), defaultInstallFlags
         , installCommand, upgradeCommand
         , FetchFlags(..), fetchCommand
         , GetFlags(..), getCommand, unpackCommand
         , checkCommand
         , updateCommand
         , ListFlags(..), listCommand
         , InfoFlags(..), infoCommand
         , UploadFlags(..), uploadCommand
         , ReportFlags(..), reportCommand
         , runCommand
         , InitFlags(initVerbosity), initCommand
         , SDistFlags(..), SDistExFlags(..), sdistCommand
         , Win32SelfUpgradeFlags(..), win32SelfUpgradeCommand
         , SandboxFlags(..), sandboxCommand
         , reportCommand
         )
import Distribution.Simple.Setup
         ( HaddockFlags(..), haddockCommand
         , HscolourFlags(..), hscolourCommand
         , ReplFlags(..), replCommand
         , CopyFlags(..), copyCommand
         , RegisterFlags(..), registerCommand
         , CleanFlags(..), cleanCommand
         , TestFlags(..), BenchmarkFlags(..)
         , Flag(..), fromFlag, fromFlagOrDefault, flagToMaybe, toFlag
         , configAbsolutePaths
         )

import Distribution.Client.SetupWrapper
         ( setupWrapper, SetupScriptOptions(..), defaultSetupScriptOptions )
import Distribution.Client.Config
         ( SavedConfig(..), loadConfig, defaultConfigFile )
import Distribution.Client.Targets
         ( readUserTargets )
import qualified Distribution.Client.List as List
         ( list, info )

import Distribution.Client.Install            (install)
import Distribution.Client.Configure          (configure)
import Distribution.Client.Update             (update)
import Distribution.Client.Fetch              (fetch)
import Distribution.Client.Check as Check     (check)
--import Distribution.Client.Clean            (clean)
import Distribution.Client.Upload as Upload   (upload, check, report)
import Distribution.Client.Run                (run, splitRunArgs)
import Distribution.Client.SrcDist            (sdist)
import Distribution.Client.Get                (get)
import Distribution.Client.Sandbox            (sandboxInit
                                              ,sandboxAddSource
                                              ,sandboxDelete
                                              ,sandboxDeleteSource
                                              ,sandboxListSources
                                              ,sandboxHcPkg
                                              ,dumpPackageEnvironment

                                              ,getSandboxConfigFilePath
                                              ,loadConfigOrSandboxConfig
                                              ,initPackageDBIfNeeded
                                              ,maybeWithSandboxDirOnSearchPath
                                              ,maybeWithSandboxPackageInfo
                                              ,WereDepsReinstalled(..)
                                              ,maybeReinstallAddSourceDeps
                                              ,tryGetIndexFilePath
                                              ,sandboxBuildDir

                                              ,configCompilerAux'
                                              ,configPackageDB')
import Distribution.Client.Sandbox.PackageEnvironment
                                              (setPackageDB
                                              ,userPackageEnvironmentFile)
import Distribution.Client.Sandbox.Timestamp  (maybeAddCompilerTimestampRecord)
import Distribution.Client.Sandbox.Types      (UseSandbox(..), whenUsingSandbox)
import Distribution.Client.Init               (initCabal)
import qualified Distribution.Client.Win32SelfUpgrade as Win32SelfUpgrade
import Distribution.Client.Utils              (determineNumJobs
                                              ,existsAndIsMoreRecentThan)

import Distribution.PackageDescription
         ( Executable(..) )
import Distribution.Simple.Command
         ( CommandParse(..), CommandUI(..), Command
         , commandsRun, commandAddAction, hiddenCommand )
import Distribution.Simple.Compiler
         ( Compiler(..) )
import Distribution.Simple.Configure
         ( checkPersistBuildConfigOutdated, configCompilerAuxEx
         , ConfigStateFileErrorType(..), localBuildInfoFile
         , getPersistBuildConfig, tryGetPersistBuildConfig )
import qualified Distribution.Simple.LocalBuildInfo as LBI
import Distribution.Simple.Program (defaultProgramConfiguration)
import qualified Distribution.Simple.Setup as Cabal
import Distribution.Simple.Utils
         ( cabalVersion, die, notice, info, topHandler )
import Distribution.Text
         ( display )
import Distribution.Verbosity as Verbosity
         ( Verbosity, normal )
import Distribution.Version
         ( Version(..), orLaterVersion )
import qualified Paths_cabal_install_ssl (version)

import System.Environment       (getArgs, getProgName)
import System.Exit              (exitFailure)
import System.FilePath          (splitExtension, takeExtension)
import System.IO                (BufferMode(LineBuffering),
                                 hSetBuffering, stdout)
import System.Directory         (doesFileExist)
import Data.List                (intercalate)
import Data.Monoid              (Monoid(..))
import Control.Monad            (when, unless)

-- | Entry point
--
main :: IO ()
main = do
  -- Enable line buffering so that we can get fast feedback even when piped.
  -- This is especially important for CI and build systems.
  hSetBuffering stdout LineBuffering
  getArgs >>= mainWorker

mainWorker :: [String] -> IO ()
mainWorker args = topHandler $
  case commandsRun globalCommand commands args of
    CommandHelp   help                 -> printGlobalHelp help
    CommandList   opts                 -> printOptionsList opts
    CommandErrors errs                 -> printErrors errs
    CommandReadyToGo (globalflags, commandParse)  ->
      case commandParse of
        _ | fromFlag (globalVersion globalflags)        -> printVersion
          | fromFlag (globalNumericVersion globalflags) -> printNumericVersion
        CommandHelp     help           -> printCommandHelp help
        CommandList     opts           -> printOptionsList opts
        CommandErrors   errs           -> printErrors errs
        CommandReadyToGo action        -> action globalflags

  where
    printCommandHelp help = do
      pname <- getProgName
      putStr (help pname)
    printGlobalHelp help = do
      pname <- getProgName
      configFile <- defaultConfigFile
      putStr (help pname)
      putStr $ "\nYou can edit the cabal configuration file to set defaults:\n"
            ++ "  " ++ configFile ++ "\n"
      exists <- doesFileExist configFile
      when (not exists) $
          putStrLn $ "This file will be generated with sensible "
                  ++ "defaults if you run 'cabal update'."
    printOptionsList = putStr . unlines
    printErrors errs = die $ intercalate "\n" errs
    printNumericVersion = putStrLn $ display Paths_cabal_install_ssl.version
    printVersion        = putStrLn $ "cabal-install version "
                                  ++ display Paths_cabal_install_ssl.version
                                  ++ "\nusing version "
                                  ++ display cabalVersion
                                  ++ " of the Cabal library "

    commands =
      [installCommand         `commandAddAction` installAction
      ,updateCommand          `commandAddAction` updateAction
      ,listCommand            `commandAddAction` listAction
      ,infoCommand            `commandAddAction` infoAction
      ,fetchCommand           `commandAddAction` fetchAction
      ,getCommand             `commandAddAction` getAction
      ,hiddenCommand $
       unpackCommand          `commandAddAction` unpackAction
      ,checkCommand           `commandAddAction` checkAction
      ,sdistCommand           `commandAddAction` sdistAction
      ,uploadCommand          `commandAddAction` uploadAction
      ,reportCommand          `commandAddAction` reportAction
      ,runCommand             `commandAddAction` runAction
      ,initCommand            `commandAddAction` initAction
      ,configureExCommand     `commandAddAction` configureAction
      ,buildCommand           `commandAddAction` buildAction
      ,replCommand defaultProgramConfiguration
                              `commandAddAction` replAction
      ,sandboxCommand         `commandAddAction` sandboxAction
      ,wrapperAction copyCommand
                     copyVerbosity     copyDistPref
      ,wrapperAction haddockCommand
                     haddockVerbosity  haddockDistPref
      ,wrapperAction cleanCommand
                     cleanVerbosity    cleanDistPref
      ,wrapperAction hscolourCommand
                     hscolourVerbosity hscolourDistPref
      ,wrapperAction registerCommand
                     regVerbosity      regDistPref
      ,testCommand            `commandAddAction` testAction
      ,benchmarkCommand       `commandAddAction` benchmarkAction
      ,hiddenCommand $
       upgradeCommand         `commandAddAction` upgradeAction
      ,hiddenCommand $
       win32SelfUpgradeCommand`commandAddAction` win32SelfUpgradeAction
      ]

wrapperAction :: Monoid flags
              => CommandUI flags
              -> (flags -> Flag Verbosity)
              -> (flags -> Flag String)
              -> Command (GlobalFlags -> IO ())
wrapperAction command verbosityFlag distPrefFlag =
  commandAddAction command
    { commandDefaultFlags = mempty } $ \flags extraArgs _globalFlags -> do
    let verbosity = fromFlagOrDefault normal (verbosityFlag flags)
        setupScriptOptions = defaultSetupScriptOptions {
          useDistPref = fromFlagOrDefault
                          (useDistPref defaultSetupScriptOptions)
                          (distPrefFlag flags)
        }
    setupWrapper verbosity setupScriptOptions Nothing
                 command (const flags) extraArgs

configureAction :: (ConfigFlags, ConfigExFlags)
                -> [String] -> GlobalFlags -> IO ()
configureAction (configFlags, configExFlags) extraArgs globalFlags = do
  let verbosity = fromFlagOrDefault normal (configVerbosity configFlags)

  (useSandbox, config) <- loadConfigOrSandboxConfig verbosity
                          globalFlags (configUserInstall configFlags)
  let configFlags'   = savedConfigureFlags   config `mappend` configFlags
      configExFlags' = savedConfigureExFlags config `mappend` configExFlags
      globalFlags'   = savedGlobalFlags      config `mappend` globalFlags
  (comp, platform, conf) <- configCompilerAuxEx configFlags'

  -- If we're working inside a sandbox and the user has set the -w option, we
  -- may need to create a sandbox-local package DB for this compiler and add a
  -- timestamp record for this compiler to the timestamp file.
  let configFlags''  = case useSandbox of
        NoSandbox               -> configFlags'
        (UseSandbox sandboxDir) -> setPackageDB sandboxDir
                                   comp platform configFlags'

  whenUsingSandbox useSandbox $ \sandboxDir -> do
    initPackageDBIfNeeded verbosity configFlags'' comp conf

    indexFile     <- tryGetIndexFilePath config
    maybeAddCompilerTimestampRecord verbosity sandboxDir indexFile
      (compilerId comp) platform

  maybeWithSandboxDirOnSearchPath useSandbox $
    configure verbosity
              (configPackageDB' configFlags'')
              (globalRepos globalFlags')
              comp platform conf configFlags'' configExFlags' extraArgs

buildAction :: (BuildFlags, BuildExFlags) -> [String] -> GlobalFlags -> IO ()
buildAction (buildFlags, buildExFlags) extraArgs globalFlags = do
  let distPref    = fromFlagOrDefault (useDistPref defaultSetupScriptOptions)
                    (buildDistPref buildFlags)
      verbosity   = fromFlagOrDefault normal (buildVerbosity buildFlags)
      noAddSource = fromFlagOrDefault DontSkipAddSourceDepsCheck
                    (buildOnly buildExFlags)

  -- Calls 'configureAction' to do the real work, so nothing special has to be
  -- done to support sandboxes.
  (useSandbox, config) <- reconfigure verbosity distPref
                          mempty [] globalFlags noAddSource
                          (buildNumJobs buildFlags) (const Nothing)

  maybeWithSandboxDirOnSearchPath useSandbox $
    build verbosity config distPref buildFlags extraArgs


-- | Actually do the work of building the package. This is separate from
-- 'buildAction' so that 'testAction' and 'benchmarkAction' do not invoke
-- 'reconfigure' twice.
build :: Verbosity -> SavedConfig -> FilePath -> BuildFlags -> [String] -> IO ()
build verbosity config distPref buildFlags extraArgs =
  setupWrapper verbosity setupOptions Nothing
               (Cabal.buildCommand progConf) mkBuildFlags extraArgs
  where
    progConf     = defaultProgramConfiguration
    setupOptions = defaultSetupScriptOptions { useDistPref = distPref }

    mkBuildFlags version = filterBuildFlags version config buildFlags'
    buildFlags' = buildFlags
      { buildVerbosity = toFlag verbosity
      , buildDistPref  = toFlag distPref
      }

-- | Make sure that we don't pass new flags to setup scripts compiled against
-- old versions of Cabal.
filterBuildFlags :: Version -> SavedConfig -> BuildFlags -> BuildFlags
filterBuildFlags version config buildFlags
  | version >= Version [1,19,1] [] = buildFlags_latest
  -- Cabal < 1.19.1 doesn't support 'build -j'.
  | otherwise                      = buildFlags_pre_1_19_1
  where
    buildFlags_pre_1_19_1 = buildFlags {
      buildNumJobs = NoFlag
      }
    buildFlags_latest     = buildFlags {
      -- Take the 'jobs' setting '~/.cabal/config' into account.
      buildNumJobs = Flag . Just . determineNumJobs $
                     (numJobsConfigFlag `mappend` numJobsCmdLineFlag)
      }
    numJobsConfigFlag  = installNumJobs . savedInstallFlags $ config
    numJobsCmdLineFlag = buildNumJobs buildFlags


replAction :: ReplFlags -> [String] -> GlobalFlags -> IO ()
replAction replFlags extraArgs globalFlags = do
  let distPref    = fromFlagOrDefault (useDistPref defaultSetupScriptOptions)
                    (replDistPref replFlags)
      verbosity   = fromFlagOrDefault normal (replVerbosity replFlags)
      noAddSource = case replReload replFlags of
                      Flag True -> SkipAddSourceDepsCheck
                      _         -> DontSkipAddSourceDepsCheck

  -- Calls 'configureAction' to do the real work, so nothing special has to be
  -- done to support sandboxes.
  (useSandbox, _config) <- reconfigure verbosity distPref
                           mempty [] globalFlags noAddSource NoFlag
                           (const Nothing)

  maybeWithSandboxDirOnSearchPath useSandbox $
    let progConf     = defaultProgramConfiguration
        setupOptions = defaultSetupScriptOptions
          { useCabalVersion = orLaterVersion $ Version [1,18,0] []
          , useDistPref     = distPref
          }
        replFlags'   = replFlags
          { replVerbosity = toFlag verbosity
          , replDistPref  = toFlag distPref
          }
    in setupWrapper verbosity setupOptions Nothing
         (Cabal.replCommand progConf) (const replFlags') extraArgs


-- | Re-configure the package in the current directory if needed. Deciding
-- when to reconfigure and with which options is convoluted:
--
-- If we are reconfiguring, we must always run @configure@ with the
-- verbosity option we are given; however, that a previous configuration
-- uses a different verbosity setting is not reason enough to reconfigure.
--
-- The package should be configured to use the same \"dist\" prefix as
-- given to the @build@ command, otherwise the build will probably
-- fail. Not only does this determine the \"dist\" prefix setting if we
-- need to reconfigure anyway, but an existing configuration should be
-- invalidated if its \"dist\" prefix differs.
--
-- If the package has never been configured (i.e., there is no
-- LocalBuildInfo), we must configure first, using the default options.
--
-- If the package has been configured, there will be a 'LocalBuildInfo'.
-- If there no package description file, we assume that the
-- 'PackageDescription' is up to date, though the configuration may need
-- to be updated for other reasons (see above). If there is a package
-- description file, and it has been modified since the 'LocalBuildInfo'
-- was generated, then we need to reconfigure.
--
-- The caller of this function may also have specific requirements
-- regarding the flags the last configuration used. For example,
-- 'testAction' requires that the package be configured with test suites
-- enabled. The caller may pass the required settings to this function
-- along with a function to check the validity of the saved 'ConfigFlags';
-- these required settings will be checked first upon determining that
-- a previous configuration exists.
reconfigure :: Verbosity    -- ^ Verbosity setting
            -> FilePath     -- ^ \"dist\" prefix
            -> ConfigFlags  -- ^ Additional config flags to set. These flags
                            -- will be 'mappend'ed to the last used or
                            -- default 'ConfigFlags' as appropriate, so
                            -- this value should be 'mempty' with only the
                            -- required flags set. The required verbosity
                            -- and \"dist\" prefix flags will be set
                            -- automatically because they are always
                            -- required; therefore, it is not necessary to
                            -- set them here.
            -> [String]     -- ^ Extra arguments
            -> GlobalFlags  -- ^ Global flags
            -> SkipAddSourceDepsCheck
                            -- ^ Should we skip the timestamp check for modified
                            -- add-source dependencies?
            -> Flag (Maybe Int)
                            -- ^ -j flag for reinstalling add-source deps.
            -> (ConfigFlags -> Maybe String)
                            -- ^ Check that the required flags are set in
                            -- the last used 'ConfigFlags'. If the required
                            -- flags are not set, provide a message to the
                            -- user explaining the reason for
                            -- reconfiguration. Because the correct \"dist\"
                            -- prefix setting is always required, it is checked
                            -- automatically; this function need not check
                            -- for it.
            -> IO (UseSandbox, SavedConfig)
reconfigure verbosity distPref     addConfigFlags extraArgs globalFlags
            skipAddSourceDepsCheck numJobsFlag    checkFlags = do
  eLbi <- tryGetPersistBuildConfig distPref
  case eLbi of
    Left (err, errCode) -> onNoBuildConfig err errCode
    Right lbi           -> onBuildConfig lbi

  where

    -- We couldn't load the saved package config file.
    --
    -- If we're in a sandbox: add-source deps don't have to be reinstalled
    -- (since we don't know the compiler & platform).
    onNoBuildConfig :: String -> ConfigStateFileErrorType
                       -> IO (UseSandbox, SavedConfig)
    onNoBuildConfig err errCode = do
      let msg = case errCode of
            ConfigStateFileMissing    -> "Package has never been configured."
            ConfigStateFileCantParse  -> "Saved package config file seems "
                                         ++ "to be corrupt."
            ConfigStateFileBadVersion -> err
      case errCode of
        ConfigStateFileBadVersion -> info verbosity msg
        _                         -> do
          notice verbosity
            $ msg ++ " Configuring with default flags." ++ configureManually
          configureAction (defaultFlags, defaultConfigExFlags)
            extraArgs globalFlags
      loadConfigOrSandboxConfig verbosity globalFlags mempty

    -- Package has been configured, but the configuration may be out of
    -- date or required flags may not be set.
    --
    -- If we're in a sandbox: reinstall the modified add-source deps and
    -- force reconfigure if we did.
    onBuildConfig :: LBI.LocalBuildInfo -> IO (UseSandbox, SavedConfig)
    onBuildConfig lbi = do
      let configFlags = LBI.configFlags lbi
          flags       = mconcat [configFlags, addConfigFlags, distVerbFlags]

      -- Was the sandbox created after the package was already configured? We
      -- may need to skip reinstallation of add-source deps and force
      -- reconfigure.
      let buildConfig       = localBuildInfoFile distPref
      sandboxConfig        <- getSandboxConfigFilePath globalFlags
      isSandboxConfigNewer <-
        sandboxConfig `existsAndIsMoreRecentThan` buildConfig

      let skipAddSourceDepsCheck'
            | isSandboxConfigNewer = SkipAddSourceDepsCheck
            | otherwise            = skipAddSourceDepsCheck

      when (skipAddSourceDepsCheck' == SkipAddSourceDepsCheck) $
        info verbosity "Skipping add-source deps check..."

      (useSandbox, config, depsReinstalled) <-
        case skipAddSourceDepsCheck' of
        DontSkipAddSourceDepsCheck     ->
          maybeReinstallAddSourceDeps verbosity numJobsFlag flags globalFlags
        SkipAddSourceDepsCheck -> do
          (useSandbox, config) <- loadConfigOrSandboxConfig verbosity
                                  globalFlags (configUserInstall flags)
          return (useSandbox, config, NoDepsReinstalled)

      -- Is the @cabal.config@ file newer than @dist/setup.config@? Then we need
      -- to force reconfigure. Note that it's possible to use @cabal.config@
      -- even without sandboxes.
      isUserPackageEnvironmentFileNewer <-
        userPackageEnvironmentFile `existsAndIsMoreRecentThan` buildConfig

      -- Determine whether we need to reconfigure and which message to show to
      -- the user if that is the case.
      mMsg <- determineMessageToShow lbi configFlags depsReinstalled
                                     isSandboxConfigNewer
                                     isUserPackageEnvironmentFileNewer
      case mMsg of

        -- No message for the user indicates that reconfiguration
        -- is not required.
        Nothing -> return (useSandbox, config)

        -- Show the message and reconfigure.
        Just msg -> do
          notice verbosity msg
          configureAction (flags, defaultConfigExFlags)
            extraArgs globalFlags
          return (useSandbox, config)

    -- Determine what message, if any, to display to the user if reconfiguration
    -- is required.
    determineMessageToShow :: LBI.LocalBuildInfo -> ConfigFlags
                            -> WereDepsReinstalled -> Bool -> Bool
                            -> IO (Maybe String)
    determineMessageToShow _   _           _               True  _     =
      -- The sandbox was created after the package was already configured.
      return $! Just $! sandboxConfigNewerMessage

    determineMessageToShow _   _           _               False True  =
      -- The user package environment file was modified.
      return $! Just $! userPackageEnvironmentFileModifiedMessage

    determineMessageToShow lbi configFlags depsReinstalled False False = do
      let savedDistPref = fromFlagOrDefault
                          (useDistPref defaultSetupScriptOptions)
                          (configDistPref configFlags)
      case depsReinstalled of
        ReinstalledSomeDeps ->
          -- Some add-source deps were reinstalled.
          return $! Just $! reinstalledDepsMessage
        NoDepsReinstalled ->
          case checkFlags configFlags of
            -- Flag required by the caller is not set.
            Just msg -> return $! Just $! msg ++ configureManually

            Nothing
              -- Required "dist" prefix is not set.
              | savedDistPref /= distPref ->
                return $! Just distPrefMessage

              -- All required flags are set, but the configuration
              -- may be outdated.
              | otherwise -> case LBI.pkgDescrFile lbi of
                Nothing -> return Nothing
                Just pdFile -> do
                  outdated <- checkPersistBuildConfigOutdated
                              distPref pdFile
                  return $! if outdated
                            then Just $! outdatedMessage pdFile
                            else Nothing

    defaultFlags = mappend addConfigFlags distVerbFlags
    distVerbFlags = mempty
        { configVerbosity = toFlag verbosity
        , configDistPref  = toFlag distPref
        }
    reconfiguringMostRecent = " Re-configuring with most recently used options."
    configureManually       = " If this fails, please run configure manually."
    sandboxConfigNewerMessage =
        "The sandbox was created after the package was already configured."
        ++ reconfiguringMostRecent
        ++ configureManually
    userPackageEnvironmentFileModifiedMessage =
        "The user package environment file ('"
        ++ userPackageEnvironmentFile ++ "') was modified."
        ++ reconfiguringMostRecent
        ++ configureManually
    distPrefMessage =
        "Package previously configured with different \"dist\" prefix."
        ++ reconfiguringMostRecent
        ++ configureManually
    outdatedMessage pdFile =
        pdFile ++ " has been changed."
        ++ reconfiguringMostRecent
        ++ configureManually
    reinstalledDepsMessage =
        "Some add-source dependencies have been reinstalled."
        ++ reconfiguringMostRecent
        ++ configureManually

installAction :: (ConfigFlags, ConfigExFlags, InstallFlags, HaddockFlags)
              -> [String] -> GlobalFlags -> IO ()
installAction (configFlags, _, installFlags, _) _ _globalFlags
  | fromFlagOrDefault False (installOnly installFlags)
  = let verbosity = fromFlagOrDefault normal (configVerbosity configFlags)
    in setupWrapper verbosity defaultSetupScriptOptions Nothing
         installCommand (const mempty) []

installAction (configFlags, configExFlags, installFlags, haddockFlags)
              extraArgs globalFlags = do
  let verbosity = fromFlagOrDefault normal (configVerbosity configFlags)
  (useSandbox, config) <- loadConfigOrSandboxConfig verbosity
                          globalFlags (configUserInstall configFlags)
  targets <- readUserTargets verbosity extraArgs

  -- TODO: It'd be nice if 'cabal install' picked up the '-w' flag passed to
  -- 'configure' when run inside a sandbox.  Right now, running
  --
  -- $ cabal sandbox init && cabal configure -w /path/to/ghc
  --   && cabal build && cabal install
  --
  -- performs the compilation twice unless you also pass -w to 'install'.
  -- However, this is the same behaviour that 'cabal install' has in the normal
  -- mode of operation, so we stick to it for consistency.

  let sandboxDistPref = case useSandbox of
        NoSandbox             -> NoFlag
        UseSandbox sandboxDir -> Flag $ sandboxBuildDir sandboxDir
      configFlags'    = savedConfigureFlags   config `mappend` configFlags
      configExFlags'  = defaultConfigExFlags         `mappend`
                        savedConfigureExFlags config `mappend` configExFlags
      installFlags'   = defaultInstallFlags          `mappend`
                        savedInstallFlags     config `mappend` installFlags
      globalFlags'    = savedGlobalFlags      config `mappend` globalFlags
  (comp, platform, conf) <- configCompilerAux' configFlags'

  -- If we're working inside a sandbox and the user has set the -w option, we
  -- may need to create a sandbox-local package DB for this compiler and add a
  -- timestamp record for this compiler to the timestamp file.
  configFlags'' <- case useSandbox of
        NoSandbox               -> configAbsolutePaths $ configFlags'
        (UseSandbox sandboxDir) ->
          return $ (setPackageDB sandboxDir comp platform configFlags') {
            configDistPref = sandboxDistPref
            }

  whenUsingSandbox useSandbox $ \sandboxDir -> do
    initPackageDBIfNeeded verbosity configFlags'' comp conf

    indexFile     <- tryGetIndexFilePath config
    maybeAddCompilerTimestampRecord verbosity sandboxDir indexFile
      (compilerId comp) platform

  -- FIXME: Passing 'SandboxPackageInfo' to install unconditionally here means
  -- that 'cabal install some-package' inside a sandbox will sometimes reinstall
  -- modified add-source deps, even if they are not among the dependencies of
  -- 'some-package'. This can also prevent packages that depend on older
  -- versions of add-source'd packages from building (see #1362).
  maybeWithSandboxPackageInfo verbosity configFlags'' globalFlags'
                              comp platform conf useSandbox $ \mSandboxPkgInfo ->
                              maybeWithSandboxDirOnSearchPath useSandbox $
      install verbosity
              (configPackageDB' configFlags'')
              (globalRepos globalFlags')
              comp platform conf
              useSandbox mSandboxPkgInfo
              globalFlags' configFlags'' configExFlags'
              installFlags' haddockFlags
              targets

testAction :: (TestFlags, BuildFlags, BuildExFlags) -> [String] -> GlobalFlags
              -> IO ()
testAction (testFlags, buildFlags, buildExFlags) extraArgs globalFlags = do
  let verbosity      = fromFlagOrDefault normal (testVerbosity testFlags)
      distPref       = fromFlagOrDefault (useDistPref defaultSetupScriptOptions)
                       (testDistPref testFlags)
      setupOptions   = defaultSetupScriptOptions { useDistPref = distPref }
      addConfigFlags = mempty { configTests = toFlag True }
      checkFlags flags
        | fromFlagOrDefault False (configTests flags) = Nothing
        | otherwise  = Just "Re-configuring with test suites enabled."
      noAddSource    = fromFlagOrDefault DontSkipAddSourceDepsCheck
                       (buildOnly buildExFlags)

  -- reconfigure also checks if we're in a sandbox and reinstalls add-source
  -- deps if needed.
  (useSandbox, config) <- reconfigure verbosity distPref addConfigFlags []
                          globalFlags noAddSource
                          (buildNumJobs buildFlags) checkFlags

  maybeWithSandboxDirOnSearchPath useSandbox $
    build verbosity config distPref buildFlags extraArgs

  maybeWithSandboxDirOnSearchPath useSandbox $
    setupWrapper verbosity setupOptions Nothing
      Cabal.testCommand (const testFlags) extraArgs

benchmarkAction :: (BenchmarkFlags, BuildFlags, BuildExFlags)
                   -> [String] -> GlobalFlags
                   -> IO ()
benchmarkAction (benchmarkFlags, buildFlags, buildExFlags)
                extraArgs globalFlags = do
  let verbosity      = fromFlagOrDefault normal
                       (benchmarkVerbosity benchmarkFlags)
      distPref       = fromFlagOrDefault (useDistPref defaultSetupScriptOptions)
                       (benchmarkDistPref benchmarkFlags)
      setupOptions   = defaultSetupScriptOptions { useDistPref = distPref }
      addConfigFlags = mempty { configBenchmarks = toFlag True }
      checkFlags flags
        | fromFlagOrDefault False (configBenchmarks flags) = Nothing
        | otherwise = Just "Re-configuring with benchmarks enabled."
      noAddSource   = fromFlagOrDefault DontSkipAddSourceDepsCheck
                      (buildOnly buildExFlags)

  -- reconfigure also checks if we're in a sandbox and reinstalls add-source
  -- deps if needed.
  (useSandbox, config) <- reconfigure verbosity distPref addConfigFlags []
                          globalFlags noAddSource (buildNumJobs buildFlags)
                          checkFlags

  maybeWithSandboxDirOnSearchPath useSandbox $
    build verbosity config distPref buildFlags extraArgs

  maybeWithSandboxDirOnSearchPath useSandbox $
    setupWrapper verbosity setupOptions Nothing
      Cabal.benchmarkCommand (const benchmarkFlags) extraArgs

listAction :: ListFlags -> [String] -> GlobalFlags -> IO ()
listAction listFlags extraArgs globalFlags = do
  let verbosity = fromFlag (listVerbosity listFlags)
  (_, config) <- loadConfigOrSandboxConfig verbosity globalFlags mempty
  let configFlags  = savedConfigureFlags config
      globalFlags' = savedGlobalFlags    config `mappend` globalFlags
  (comp, _, conf) <- configCompilerAux' configFlags
  List.list verbosity
       (configPackageDB' configFlags)
       (globalRepos globalFlags')
       comp
       conf
       listFlags
       extraArgs

infoAction :: InfoFlags -> [String] -> GlobalFlags -> IO ()
infoAction infoFlags extraArgs globalFlags = do
  let verbosity = fromFlag (infoVerbosity infoFlags)
  targets <- readUserTargets verbosity extraArgs
  (_, config) <- loadConfigOrSandboxConfig verbosity globalFlags mempty
  let configFlags  = savedConfigureFlags config
      globalFlags' = savedGlobalFlags    config `mappend` globalFlags
  (comp, _, conf) <- configCompilerAuxEx configFlags
  List.info verbosity
       (configPackageDB' configFlags)
       (globalRepos globalFlags')
       comp
       conf
       globalFlags'
       infoFlags
       targets

updateAction :: Flag Verbosity -> [String] -> GlobalFlags -> IO ()
updateAction verbosityFlag extraArgs globalFlags = do
  unless (null extraArgs) $
    die $ "'update' doesn't take any extra arguments: " ++ unwords extraArgs
  let verbosity = fromFlag verbosityFlag
  config <- loadConfig verbosity (globalConfigFile globalFlags) mempty
  let globalFlags' = savedGlobalFlags config `mappend` globalFlags
  update verbosity (globalRepos globalFlags')

upgradeAction :: (ConfigFlags, ConfigExFlags, InstallFlags, HaddockFlags)
              -> [String] -> GlobalFlags -> IO ()
upgradeAction _ _ _ = die $
    "Use the 'cabal install' command instead of 'cabal upgrade'.\n"
 ++ "You can install the latest version of a package using 'cabal install'. "
 ++ "The 'cabal upgrade' command has been removed because people found it "
 ++ "confusing and it often led to broken packages.\n"
 ++ "If you want the old upgrade behaviour then use the install command "
 ++ "with the --upgrade-dependencies flag (but check first with --dry-run "
 ++ "to see what would happen). This will try to pick the latest versions "
 ++ "of all dependencies, rather than the usual behaviour of trying to pick "
 ++ "installed versions of all dependencies. If you do use "
 ++ "--upgrade-dependencies, it is recommended that you do not upgrade core "
 ++ "packages (e.g. by using appropriate --constraint= flags)."

fetchAction :: FetchFlags -> [String] -> GlobalFlags -> IO ()
fetchAction fetchFlags extraArgs globalFlags = do
  let verbosity = fromFlag (fetchVerbosity fetchFlags)
  targets <- readUserTargets verbosity extraArgs
  config <- loadConfig verbosity (globalConfigFile globalFlags) mempty
  let configFlags  = savedConfigureFlags config
      globalFlags' = savedGlobalFlags config `mappend` globalFlags
  (comp, platform, conf) <- configCompilerAux' configFlags
  fetch verbosity
        (configPackageDB' configFlags)
        (globalRepos globalFlags')
        comp platform conf globalFlags' fetchFlags
        targets

uploadAction :: UploadFlags -> [String] -> GlobalFlags -> IO ()
uploadAction uploadFlags extraArgs globalFlags = do
  let verbosity = fromFlag (uploadVerbosity uploadFlags)
  config <- loadConfig verbosity (globalConfigFile globalFlags) mempty
  let uploadFlags' = savedUploadFlags config `mappend` uploadFlags
      globalFlags' = savedGlobalFlags config `mappend` globalFlags
      tarfiles     = extraArgs
  checkTarFiles extraArgs
  if fromFlag (uploadCheck uploadFlags')
    then Upload.check  verbosity tarfiles
    else upload verbosity
                (globalRepos globalFlags')
                (flagToMaybe $ uploadUsername uploadFlags')
                (flagToMaybe $ uploadPassword uploadFlags')
                tarfiles
  where
    checkTarFiles tarfiles
      | null tarfiles
      = die "the 'upload' command expects one or more .tar.gz packages."
      | not (null otherFiles)
      = die $ "the 'upload' command expects only .tar.gz packages: "
           ++ intercalate ", " otherFiles
      | otherwise = sequence_
                      [ do exists <- doesFileExist tarfile
                           unless exists $ die $ "file not found: " ++ tarfile
                      | tarfile <- tarfiles ]

      where otherFiles = filter (not . isTarGzFile) tarfiles
            isTarGzFile file = case splitExtension file of
              (file', ".gz") -> takeExtension file' == ".tar"
              _              -> False

checkAction :: Flag Verbosity -> [String] -> GlobalFlags -> IO ()
checkAction verbosityFlag extraArgs _globalFlags = do
  unless (null extraArgs) $
    die $ "'check' doesn't take any extra arguments: " ++ unwords extraArgs
  allOk <- Check.check (fromFlag verbosityFlag)
  unless allOk exitFailure


sdistAction :: (SDistFlags, SDistExFlags) -> [String] -> GlobalFlags -> IO ()
sdistAction (sdistFlags, sdistExFlags) extraArgs _globalFlags = do
  unless (null extraArgs) $
    die $ "'sdist' doesn't take any extra arguments: " ++ unwords extraArgs
  sdist sdistFlags sdistExFlags

reportAction :: ReportFlags -> [String] -> GlobalFlags -> IO ()
reportAction reportFlags extraArgs globalFlags = do
  unless (null extraArgs) $
    die $ "'report' doesn't take any extra arguments: " ++ unwords extraArgs

  let verbosity = fromFlag (reportVerbosity reportFlags)
  config <- loadConfig verbosity (globalConfigFile globalFlags) mempty
  let globalFlags' = savedGlobalFlags config `mappend` globalFlags
      reportFlags' = savedReportFlags config `mappend` reportFlags

  Upload.report verbosity (globalRepos globalFlags')
    (flagToMaybe $ reportUsername reportFlags')
    (flagToMaybe $ reportPassword reportFlags')

runAction :: (BuildFlags, BuildExFlags) -> [String] -> GlobalFlags -> IO ()
runAction (buildFlags, buildExFlags) extraArgs globalFlags = do
  let verbosity   = fromFlagOrDefault normal (buildVerbosity buildFlags)
      distPref    = fromFlagOrDefault (useDistPref defaultSetupScriptOptions)
                    (buildDistPref buildFlags)
      noAddSource = fromFlagOrDefault DontSkipAddSourceDepsCheck
                    (buildOnly buildExFlags)

  -- reconfigure also checks if we're in a sandbox and reinstalls add-source
  -- deps if needed.
  (useSandbox, config) <- reconfigure verbosity distPref mempty []
                          globalFlags noAddSource (buildNumJobs buildFlags)
                          (const Nothing)

  lbi <- getPersistBuildConfig distPref
  (exe, exeArgs) <- splitRunArgs lbi extraArgs

  lbi <- getPersistBuildConfig distPref
  (exe, exeArgs) <- splitRunArgs lbi extraArgs

  maybeWithSandboxDirOnSearchPath useSandbox $
<<<<<<< HEAD
    build verbosity distPref mempty ["exe:" ++ exeName exe]
=======
    build verbosity config distPref buildFlags ["exe:" ++ exeName exe]
>>>>>>> ea2b3454

  maybeWithSandboxDirOnSearchPath useSandbox $
    run verbosity lbi exe exeArgs

getAction :: GetFlags -> [String] -> GlobalFlags -> IO ()
getAction getFlags extraArgs globalFlags = do
  let verbosity = fromFlag (getVerbosity getFlags)
  targets <- readUserTargets verbosity extraArgs
  config <- loadConfig verbosity (globalConfigFile globalFlags) mempty
  let globalFlags' = savedGlobalFlags config `mappend` globalFlags
  get verbosity
    (globalRepos (savedGlobalFlags config))
    globalFlags'
    getFlags
    targets

unpackAction :: GetFlags -> [String] -> GlobalFlags -> IO ()
unpackAction getFlags extraArgs globalFlags = do
  getAction getFlags extraArgs globalFlags

initAction :: InitFlags -> [String] -> GlobalFlags -> IO ()
initAction initFlags _extraArgs globalFlags = do
  let verbosity = fromFlag (initVerbosity initFlags)
  (_useSandbox, config) <- loadConfigOrSandboxConfig verbosity globalFlags mempty
  let configFlags  = savedConfigureFlags config
  (comp, _, conf) <- configCompilerAux' configFlags
  initCabal verbosity
            (configPackageDB' configFlags)
            comp
            conf
            initFlags

sandboxAction :: SandboxFlags -> [String] -> GlobalFlags -> IO ()
sandboxAction sandboxFlags extraArgs globalFlags = do
  let verbosity = fromFlag (sandboxVerbosity sandboxFlags)
  case extraArgs of
    -- Basic sandbox commands.
    ["init"] -> sandboxInit verbosity sandboxFlags globalFlags
    ["delete"] -> sandboxDelete verbosity sandboxFlags globalFlags
    ("add-source":extra) -> do
        when (noExtraArgs extra) $
          die "The 'sandbox add-source' command expects at least one argument"
        sandboxAddSource verbosity extra sandboxFlags globalFlags

    -- More advanced commands.
    ("hc-pkg":extra) -> do
        when (noExtraArgs extra) $
            die $ "The 'sandbox hc-pkg' command expects at least one argument"
        sandboxHcPkg verbosity sandboxFlags globalFlags extra
    ["buildopts"] -> die "Not implemented!"

    -- Hidden commands.
    ("delete-source":extra) -> do
        when (noExtraArgs extra) $
          die "The 'sandbox delete-source' command expects \
              \at least one argument"
        sandboxDeleteSource verbosity extra sandboxFlags globalFlags
    ["list-sources"] -> sandboxListSources verbosity sandboxFlags globalFlags
    ["dump-pkgenv"]  -> dumpPackageEnvironment verbosity sandboxFlags globalFlags

    -- Error handling.
    [] -> die $ "Please specify a subcommand (see 'help sandbox')"
    _  -> die $ "Unknown 'sandbox' subcommand: " ++ unwords extraArgs

  where
    noExtraArgs = (<1) . length

-- | See 'Distribution.Client.Install.withWin32SelfUpgrade' for details.
--
win32SelfUpgradeAction :: Win32SelfUpgradeFlags -> [String] -> GlobalFlags
                          -> IO ()
win32SelfUpgradeAction selfUpgradeFlags (pid:path:_extraArgs) _globalFlags = do
  let verbosity = fromFlag (win32SelfUpgradeVerbosity selfUpgradeFlags)
  Win32SelfUpgrade.deleteOldExeFile verbosity (read pid) path
win32SelfUpgradeAction _ _ _ = return ()<|MERGE_RESOLUTION|>--- conflicted
+++ resolved
@@ -841,15 +841,8 @@
   lbi <- getPersistBuildConfig distPref
   (exe, exeArgs) <- splitRunArgs lbi extraArgs
 
-  lbi <- getPersistBuildConfig distPref
-  (exe, exeArgs) <- splitRunArgs lbi extraArgs
-
   maybeWithSandboxDirOnSearchPath useSandbox $
-<<<<<<< HEAD
-    build verbosity distPref mempty ["exe:" ++ exeName exe]
-=======
     build verbosity config distPref buildFlags ["exe:" ++ exeName exe]
->>>>>>> ea2b3454
 
   maybeWithSandboxDirOnSearchPath useSandbox $
     run verbosity lbi exe exeArgs
