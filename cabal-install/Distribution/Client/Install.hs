{-# LANGUAGE CPP #-}
-----------------------------------------------------------------------------
-- |
-- Module      :  Distribution.Client.Install
-- Copyright   :  (c) 2005 David Himmelstrup
--                    2007 Bjorn Bringert
--                    2007-2010 Duncan Coutts
-- License     :  BSD-like
--
-- Maintainer  :  cabal-devel@haskell.org
-- Stability   :  provisional
-- Portability :  portable
--
-- High level interface to package installation.
-----------------------------------------------------------------------------
module Distribution.Client.Install (
    -- * High-level interface
    install,

    -- * Lower-level interface that allows to manipulate the install plan
    makeInstallContext,
    makeInstallPlan,
    processInstallPlan,
    InstallArgs,
    InstallContext,

    -- * Prune certain packages from the install plan
    pruneInstallPlan
  ) where

import Data.List
         ( unfoldr, nub, sort, (\\) )
import qualified Data.Set as S
import Data.Maybe
         ( isJust, fromMaybe, maybeToList )
import Control.Exception as Exception
         ( Exception(toException), bracket, catches
         , Handler(Handler), handleJust, IOException, SomeException )
#ifndef mingw32_HOST_OS
import Control.Exception as Exception
         ( Exception(fromException) )
#endif
import System.Exit
         ( ExitCode(..) )
import Distribution.Compat.Exception
         ( catchIO, catchExit )
import Control.Monad
         ( when, unless )
import System.Directory
         ( getTemporaryDirectory, doesFileExist, createDirectoryIfMissing,
           removeFile )
import System.FilePath
         ( (</>), (<.>), takeDirectory )
import System.IO
         ( openFile, IOMode(AppendMode), hClose )
import System.IO.Error
         ( isDoesNotExistError, ioeGetFileName )

import Distribution.Client.Targets
import Distribution.Client.Dependency
import Distribution.Client.Dependency.Types
         ( Solver(..) )
import Distribution.Client.FetchUtils
import qualified Distribution.Client.Haddock as Haddock (regenerateHaddockIndex)
import Distribution.Client.IndexUtils as IndexUtils
         ( getSourcePackages, getInstalledPackages )
import qualified Distribution.Client.InstallPlan as InstallPlan
import Distribution.Client.InstallPlan (InstallPlan)
import Distribution.Client.Setup
         ( GlobalFlags(..)
         , ConfigFlags(..), configureCommand, filterConfigureFlags
         , ConfigExFlags(..), InstallFlags(..) )
import Distribution.Client.Config
         ( defaultCabalDir, defaultUserInstall )
import Distribution.Client.Sandbox.Timestamp
         ( withUpdateTimestamps )
import Distribution.Client.Sandbox.Types
         ( SandboxPackageInfo(..), UseSandbox(..), isUseSandbox
         , whenUsingSandbox )
import Distribution.Client.Tar (extractTarGzFile)
import Distribution.Client.Types as Source
import Distribution.Client.BuildReports.Types
         ( ReportLevel(..) )
import Distribution.Client.SetupWrapper
         ( setupWrapper, SetupScriptOptions(..), defaultSetupScriptOptions )
import qualified Distribution.Client.BuildReports.Anonymous as BuildReports
import qualified Distribution.Client.BuildReports.Storage as BuildReports
         ( storeAnonymous, storeLocal, fromInstallPlan )
import qualified Distribution.Client.InstallSymlink as InstallSymlink
         ( symlinkBinaries )
import qualified Distribution.Client.PackageIndex as SourcePackageIndex
import qualified Distribution.Client.Win32SelfUpgrade as Win32SelfUpgrade
import qualified Distribution.Client.World as World
import qualified Distribution.InstalledPackageInfo as Installed
import Paths_cabal_install_ssl (getBinDir)
import Distribution.Client.JobControl

import Distribution.Simple.Compiler
         ( CompilerId(..), Compiler(compilerId), compilerFlavor
         , PackageDB(..), PackageDBStack )
import Distribution.Simple.Program (ProgramConfiguration,
                                    defaultProgramConfiguration)
import qualified Distribution.Simple.InstallDirs as InstallDirs
import qualified Distribution.Simple.PackageIndex as PackageIndex
import Distribution.Simple.PackageIndex (PackageIndex)
import Distribution.Simple.Setup
         ( haddockCommand, HaddockFlags(..)
         , buildCommand, BuildFlags(..), emptyBuildFlags
         , toFlag, fromFlag, fromFlagOrDefault, flagToMaybe )
import qualified Distribution.Simple.Setup as Cabal
         ( Flag(..)
         , copyCommand, CopyFlags(..), emptyCopyFlags
         , registerCommand, RegisterFlags(..), emptyRegisterFlags
         , testCommand, TestFlags(..), emptyTestFlags )
import Distribution.Simple.Utils
         ( rawSystemExit, comparing, writeFileAtomic
         , withTempFile , withFileContents )
import Distribution.Simple.InstallDirs as InstallDirs
         ( PathTemplate, fromPathTemplate, toPathTemplate, substPathTemplate
         , initialPathTemplateEnv, installDirsTemplateEnv )
import Distribution.Package
         ( PackageIdentifier, PackageId, packageName, packageVersion
         , Package(..), PackageFixedDeps(..)
         , Dependency(..), thisPackageVersion, InstalledPackageId )
import qualified Distribution.PackageDescription as PackageDescription
import Distribution.PackageDescription
         ( PackageDescription, GenericPackageDescription(..), Flag(..)
         , FlagName(..), FlagAssignment )
import Distribution.PackageDescription.Configuration
         ( finalizePackageDescription )
import Distribution.ParseUtils
         ( showPWarning )
import Distribution.Version
         ( Version, anyVersion, thisVersion )
import Distribution.Simple.Utils as Utils
         ( notice, info, warn, debugNoWrap, die, intercalate, withTempDirectory )
import Distribution.Client.Utils
         ( determineNumJobs, inDir, mergeBy, MergeResult(..)
         , tryCanonicalizePath )
import Distribution.System
         ( Platform, OS(Windows), buildOS )
import Distribution.Text
         ( display )
import Distribution.Verbosity as Verbosity
         ( Verbosity, showForCabal, normal, verbose )
import Distribution.Simple.BuildPaths ( exeExtension )

--TODO:
-- * assign flags to packages individually
--   * complain about flags that do not apply to any package given as target
--     so flags do not apply to dependencies, only listed, can use flag
--     constraints for dependencies
--   * only record applicable flags in world file
-- * allow flag constraints
-- * allow installed constraints
-- * allow flag and installed preferences
-- * change world file to use cabal section syntax
--   * allow persistent configure flags for each package individually

-- ------------------------------------------------------------
-- * Top level user actions
-- ------------------------------------------------------------

-- | Installs the packages needed to satisfy a list of dependencies.
--
install
  :: Verbosity
  -> PackageDBStack
  -> [Repo]
  -> Compiler
  -> Platform
  -> ProgramConfiguration
  -> UseSandbox
  -> Maybe SandboxPackageInfo
  -> GlobalFlags
  -> ConfigFlags
  -> ConfigExFlags
  -> InstallFlags
  -> HaddockFlags
  -> [UserTarget]
  -> IO ()
install verbosity packageDBs repos comp platform conf useSandbox mSandboxPkgInfo
  globalFlags configFlags configExFlags installFlags haddockFlags
  userTargets0 = do

    installContext <- makeInstallContext verbosity args (Just userTargets0)
    installPlan    <- foldProgress logMsg die' return =<<
                      makeInstallPlan verbosity args installContext

    processInstallPlan verbosity args installContext installPlan
  where
    args :: InstallArgs
    args = (packageDBs, repos, comp, platform, conf, useSandbox, mSandboxPkgInfo,
            globalFlags, configFlags, configExFlags, installFlags,
            haddockFlags)

    die' message = die (message ++ if isUseSandbox useSandbox
                                   then installFailedInSandbox else [])
    -- TODO: use a better error message, remove duplication.
    installFailedInSandbox =
<<<<<<< HEAD
      "\nNote: when using a sandbox, all packages are required to have \
      \consistent dependencies. \
      \Try reinstalling/unregistering the offending packages or \
      \recreating the sandbox."
=======
      "\nNote: when using a sandbox, all packages are required to have "
      ++ "consistent dependencies. "
      ++ "Try reinstalling/unregistering the offending packages or "
      ++ "recreating the sandbox."
>>>>>>> ea2b3454
    logMsg message rest = debugNoWrap verbosity message >> rest

-- TODO: Make InstallContext a proper datatype with documented fields.
-- | Common context for makeInstallPlan and processInstallPlan.
type InstallContext = ( PackageIndex, SourcePackageDb
                      , [UserTarget], [PackageSpecifier SourcePackage] )

-- TODO: Make InstallArgs a proper datatype with documented fields or just get
-- rid of it completely.
-- | Initial arguments given to 'install' or 'makeInstallContext'.
type InstallArgs = ( PackageDBStack
                   , [Repo]
                   , Compiler
                   , Platform
                   , ProgramConfiguration
                   , UseSandbox
                   , Maybe SandboxPackageInfo
                   , GlobalFlags
                   , ConfigFlags
                   , ConfigExFlags
                   , InstallFlags
                   , HaddockFlags )

-- | Make an install context given install arguments.
makeInstallContext :: Verbosity -> InstallArgs -> Maybe [UserTarget]
                      -> IO InstallContext
makeInstallContext verbosity
  (packageDBs, repos, comp, _, conf,_,_,
   globalFlags, _, _, _, _) mUserTargets = do

    installedPkgIndex <- getInstalledPackages verbosity comp packageDBs conf
    sourcePkgDb       <- getSourcePackages    verbosity repos

    (userTargets, pkgSpecifiers) <- case mUserTargets of
      Nothing           ->
        -- We want to distinguish between the case where the user has given an
        -- empty list of targets on the command-line and the case where we
        -- specifically want to have an empty list of targets.
        return ([], [])
      Just userTargets0 -> do
        -- For install, if no target is given it means we use the current
        -- directory as the single target.
        let userTargets | null userTargets0 = [UserTargetLocalDir "."]
                        | otherwise         = userTargets0

        pkgSpecifiers <- resolveUserTargets verbosity
                         (fromFlag $ globalWorldFile globalFlags)
                         (packageIndex sourcePkgDb)
                         userTargets
        return (userTargets, pkgSpecifiers)

    return (installedPkgIndex, sourcePkgDb, userTargets, pkgSpecifiers)

-- | Make an install plan given install context and install arguments.
makeInstallPlan :: Verbosity -> InstallArgs -> InstallContext
                -> IO (Progress String String InstallPlan)
makeInstallPlan verbosity
  (_, _, comp, platform, _, _, mSandboxPkgInfo,
   _, configFlags, configExFlags, installFlags,
   _)
  (installedPkgIndex, sourcePkgDb,
   _, pkgSpecifiers) = do

    solver <- chooseSolver verbosity (fromFlag (configSolver configExFlags))
              (compilerId comp)
    notice verbosity "Resolving dependencies..."
    return $ planPackages comp platform mSandboxPkgInfo solver
      configFlags configExFlags installFlags
      installedPkgIndex sourcePkgDb pkgSpecifiers

-- | Given an install plan, perform the actual installations.
processInstallPlan :: Verbosity -> InstallArgs -> InstallContext
                   -> InstallPlan
                   -> IO ()
processInstallPlan verbosity
  args@(_,_, _, _, _, _, _, _, _, _, installFlags, _)
  (installedPkgIndex, sourcePkgDb,
   userTargets, pkgSpecifiers) installPlan = do
    checkPrintPlan verbosity installedPkgIndex installPlan sourcePkgDb
      installFlags pkgSpecifiers

    unless dryRun $ do
      installPlan' <- performInstallations verbosity
                      args installedPkgIndex installPlan
      postInstallActions verbosity args userTargets installPlan'
  where
    dryRun = fromFlag (installDryRun installFlags)

-- ------------------------------------------------------------
-- * Installation planning
-- ------------------------------------------------------------

planPackages :: Compiler
             -> Platform
             -> Maybe SandboxPackageInfo
             -> Solver
             -> ConfigFlags
             -> ConfigExFlags
             -> InstallFlags
             -> PackageIndex
             -> SourcePackageDb
             -> [PackageSpecifier SourcePackage]
             -> Progress String String InstallPlan
planPackages comp platform mSandboxPkgInfo solver
             configFlags configExFlags installFlags
             installedPkgIndex sourcePkgDb pkgSpecifiers =

        resolveDependencies
          platform (compilerId comp)
          solver
          resolverParams

    >>= if onlyDeps then pruneInstallPlan pkgSpecifiers else return

  where
    resolverParams =

        setMaxBackjumps (if maxBackjumps < 0 then Nothing
                                             else Just maxBackjumps)

      . setIndependentGoals independentGoals

      . setReorderGoals reorderGoals

      . setAvoidReinstalls avoidReinstalls

      . setShadowPkgs shadowPkgs

      . setPreferenceDefault (if upgradeDeps then PreferAllLatest
                                             else PreferLatestForSelected)

      . addPreferences
          -- preferences from the config file or command line
          [ PackageVersionPreference name ver
          | Dependency name ver <- configPreferences configExFlags ]

      . addConstraints
          -- version constraints from the config file or command line
            (map userToPackageConstraint (configExConstraints configExFlags))

      . addConstraints
          --FIXME: this just applies all flags to all targets which
          -- is silly. We should check if the flags are appropriate
          [ PackageConstraintFlags (pkgSpecifierTarget pkgSpecifier) flags
          | let flags = configConfigurationsFlags configFlags
          , not (null flags)
          , pkgSpecifier <- pkgSpecifiers ]

      . addConstraints
          [ PackageConstraintStanzas (pkgSpecifierTarget pkgSpecifier) stanzas
          | pkgSpecifier <- pkgSpecifiers ]

      . maybe id applySandboxInstallPolicy mSandboxPkgInfo

      . (if reinstall then reinstallTargets else id)

      $ standardInstallPolicy
        installedPkgIndex sourcePkgDb pkgSpecifiers

    stanzas = concat
        [ if testsEnabled then [TestStanzas] else []
        , if benchmarksEnabled then [BenchStanzas] else []
        ]
    testsEnabled = fromFlagOrDefault False $ configTests configFlags
    benchmarksEnabled = fromFlagOrDefault False $ configBenchmarks configFlags

    reinstall        = fromFlag (installReinstall        installFlags)
    reorderGoals     = fromFlag (installReorderGoals     installFlags)
    independentGoals = fromFlag (installIndependentGoals installFlags)
    avoidReinstalls  = fromFlag (installAvoidReinstalls  installFlags)
    shadowPkgs       = fromFlag (installShadowPkgs       installFlags)
    maxBackjumps     = fromFlag (installMaxBackjumps     installFlags)
    upgradeDeps      = fromFlag (installUpgradeDeps      installFlags)
    onlyDeps         = fromFlag (installOnlyDeps         installFlags)

-- | Remove the provided targets from the install plan.
pruneInstallPlan :: Package pkg => [PackageSpecifier pkg] -> InstallPlan
                    -> Progress String String InstallPlan
pruneInstallPlan pkgSpecifiers =
  -- TODO: this is a general feature and should be moved to D.C.Dependency
  -- Also, the InstallPlan.remove should return info more precise to the
  -- problem, rather than the very general PlanProblem type.
  either (Fail . explain) Done
  . InstallPlan.remove (\pkg -> packageName pkg `elem` targetnames)
  where
    explain :: [InstallPlan.PlanProblem] -> String
    explain problems =
      "Cannot select only the dependencies (as requested by the "
      ++ "'--only-dependencies' flag), "
      ++ (case pkgids of
             [pkgid] -> "the package " ++ display pkgid ++ " is "
             _       -> "the packages "
                        ++ intercalate ", " (map display pkgids) ++ " are ")
      ++ "required by a dependency of one of the other targets."
      where
        pkgids =
          nub [ depid
              | InstallPlan.PackageMissingDeps _ depids <- problems
              , depid <- depids
              , packageName depid `elem` targetnames ]

    targetnames  = map pkgSpecifierTarget pkgSpecifiers

-- ------------------------------------------------------------
-- * Informational messages
-- ------------------------------------------------------------

-- | Perform post-solver checks of the install plan and print it if
-- either requested or needed.
checkPrintPlan :: Verbosity
               -> PackageIndex
               -> InstallPlan
               -> SourcePackageDb
               -> InstallFlags
               -> [PackageSpecifier SourcePackage]
               -> IO ()
checkPrintPlan verbosity installed installPlan sourcePkgDb
  installFlags pkgSpecifiers = do

  -- User targets that are already installed.
  let preExistingTargets =
        [ p | let tgts = map pkgSpecifierTarget pkgSpecifiers,
              InstallPlan.PreExisting p <- InstallPlan.toList installPlan,
              packageName p `elem` tgts ]

  -- If there's nothing to install, we print the already existing
  -- target packages as an explanation.
  when nothingToInstall $
    notice verbosity $ unlines $
         "All the requested packages are already installed:"
       : map (display . packageId) preExistingTargets
      ++ ["Use --reinstall if you want to reinstall anyway."]

  let lPlan = linearizeInstallPlan installed installPlan
  -- Are any packages classified as reinstalls?
  let reinstalledPkgs = concatMap (extractReinstalls . snd) lPlan
  -- Packages that are already broken.
  let oldBrokenPkgs =
          map Installed.installedPackageId
        . PackageIndex.reverseDependencyClosure installed
        . map (Installed.installedPackageId . fst)
        . PackageIndex.brokenPackages
        $ installed
  let excluded = reinstalledPkgs ++ oldBrokenPkgs
  -- Packages that are reverse dependencies of replaced packages are very
  -- likely to be broken. We exclude packages that are already broken.
  let newBrokenPkgs =
        filter (\ p -> not (Installed.installedPackageId p `elem` excluded))
               (PackageIndex.reverseDependencyClosure installed reinstalledPkgs)
  let containsReinstalls = not (null reinstalledPkgs)
  let breaksPkgs         = not (null newBrokenPkgs)

  let adaptedVerbosity
        | containsReinstalls && not overrideReinstall = verbosity `max` verbose
        | otherwise                                   = verbosity

  -- We print the install plan if we are in a dry-run or if we are confronted
  -- with a dangerous install plan.
  when (dryRun || containsReinstalls && not overrideReinstall) $
    printPlan (dryRun || breaksPkgs && not overrideReinstall)
      adaptedVerbosity lPlan sourcePkgDb

  -- If the install plan is dangerous, we print various warning messages. In
  -- particular, if we can see that packages are likely to be broken, we even
  -- bail out (unless installation has been forced with --force-reinstalls).
  when containsReinstalls $ do
    if breaksPkgs
      then do
        (if dryRun || overrideReinstall then warn verbosity else die) $ unlines $
            "The following packages are likely to be broken by the reinstalls:"
          : map (display . Installed.sourcePackageId) newBrokenPkgs
          ++ if overrideReinstall
               then if dryRun then [] else
                 ["Continuing even though the plan contains dangerous reinstalls."]
               else
                 ["Use --force-reinstalls if you want to install anyway."]
      else unless dryRun $ warn verbosity
             "Note that reinstalls are always dangerous. Continuing anyway..."

  where
    nothingToInstall = null (InstallPlan.ready installPlan)

    dryRun            = fromFlag (installDryRun            installFlags)
    overrideReinstall = fromFlag (installOverrideReinstall installFlags)

linearizeInstallPlan :: PackageIndex
                     -> InstallPlan
                     -> [(ConfiguredPackage, PackageStatus)]
linearizeInstallPlan installedPkgIndex plan =
    unfoldr next plan
  where
    next plan' = case InstallPlan.ready plan' of
      []      -> Nothing
      ((pkg ,_):_) -> Just ((pkg, status), plan'')
        where
          pkgid  = packageId pkg
          status = packageStatus installedPkgIndex pkg
          plan'' = InstallPlan.completed pkgid
                     (BuildOk DocsNotTried TestsNotTried
                              (Just Installed.emptyInstalledPackageInfo))
                     (InstallPlan.processing [pkg] plan')
          --FIXME: This is a bit of a hack,
          -- pretending that each package is installed

data PackageStatus = NewPackage
                   | NewVersion [Version]
                   | Reinstall  [InstalledPackageId] [PackageChange]

type PackageChange = MergeResult PackageIdentifier PackageIdentifier

extractReinstalls :: PackageStatus -> [InstalledPackageId]
extractReinstalls (Reinstall ipids _) = ipids
extractReinstalls _                   = []

packageStatus :: PackageIndex -> ConfiguredPackage -> PackageStatus
packageStatus installedPkgIndex cpkg =
  case PackageIndex.lookupPackageName installedPkgIndex
                                      (packageName cpkg) of
    [] -> NewPackage
    ps ->  case filter ((==packageId cpkg)
                        . Installed.sourcePackageId) (concatMap snd ps) of
      []           -> NewVersion (map fst ps)
      pkgs@(pkg:_) -> Reinstall (map Installed.installedPackageId pkgs)
                                (changes pkg cpkg)

  where

    changes :: Installed.InstalledPackageInfo
            -> ConfiguredPackage
            -> [MergeResult PackageIdentifier PackageIdentifier]
    changes pkg pkg' =
      filter changed
      $ mergeBy (comparing packageName)
        -- get dependencies of installed package (convert to source pkg ids via
        -- index)
        (nub . sort . concatMap
         (maybeToList . fmap Installed.sourcePackageId .
          PackageIndex.lookupInstalledPackageId installedPkgIndex) .
         Installed.depends $ pkg)
        -- get dependencies of configured package
        (nub . sort . depends $ pkg')

    changed (InBoth    pkgid pkgid') = pkgid /= pkgid'
    changed _                        = True

printPlan :: Bool -- is dry run
          -> Verbosity
          -> [(ConfiguredPackage, PackageStatus)]
          -> SourcePackageDb
          -> IO ()
printPlan dryRun verbosity plan sourcePkgDb = case plan of
  []   -> return ()
  pkgs
    | verbosity >= Verbosity.verbose -> notice verbosity $ unlines $
        ("In order, the following " ++ wouldWill ++ " be installed:")
      : map showPkgAndReason pkgs
    | otherwise -> notice verbosity $ unlines $
        ("In order, the following " ++ wouldWill
         ++ " be installed (use -v for more details):")
      : map showPkg pkgs
  where
    wouldWill | dryRun    = "would"
              | otherwise = "will"

    showPkg (pkg, _) = display (packageId pkg) ++
                       showLatest (pkg)

    showPkgAndReason (pkg', pr) = display (packageId pkg') ++
          showLatest pkg' ++
          showFlagAssignment (nonDefaultFlags pkg') ++
          showStanzas (stanzas pkg') ++ " " ++
          case pr of
            NewPackage     -> "(new package)"
            NewVersion _   -> "(new version)"
            Reinstall _ cs -> "(reinstall)" ++ case cs of
                []   -> ""
                diff -> " changes: "  ++ intercalate ", " (map change diff)

    showLatest :: ConfiguredPackage -> String
    showLatest pkg = case mLatestVersion of
        Just latestVersion ->
            if pkgVersion < latestVersion
            then (" (latest: " ++ display latestVersion ++ ")")
            else ""
        Nothing -> ""
      where
        pkgVersion    = packageVersion pkg
        mLatestVersion :: Maybe Version
        mLatestVersion = case SourcePackageIndex.lookupPackageName
                                (packageIndex sourcePkgDb)
                                (packageName pkg) of
            [] -> Nothing
            x -> Just $ packageVersion $ last x

    toFlagAssignment :: [Flag] -> FlagAssignment
    toFlagAssignment = map (\ f -> (flagName f, flagDefault f))

    nonDefaultFlags :: ConfiguredPackage -> FlagAssignment
    nonDefaultFlags (ConfiguredPackage spkg fa _ _) =
      let defaultAssignment =
            toFlagAssignment
             (genPackageFlags (Source.packageDescription spkg))
      in  fa \\ defaultAssignment

    stanzas :: ConfiguredPackage -> [OptionalStanza]
    stanzas (ConfiguredPackage _ _ sts _) = sts

    showStanzas :: [OptionalStanza] -> String
    showStanzas = concatMap ((' ' :) . showStanza)
    showStanza TestStanzas  = "*test"
    showStanza BenchStanzas = "*bench"

    -- FIXME: this should be a proper function in a proper place
    showFlagAssignment :: FlagAssignment -> String
    showFlagAssignment = concatMap ((' ' :) . showFlagValue)
    showFlagValue (f, True)   = '+' : showFlagName f
    showFlagValue (f, False)  = '-' : showFlagName f
    showFlagName (FlagName f) = f

    change (OnlyInLeft pkgid)        = display pkgid ++ " removed"
    change (InBoth     pkgid pkgid') = display pkgid ++ " -> "
                                    ++ display (packageVersion pkgid')
    change (OnlyInRight      pkgid') = display pkgid' ++ " added"

-- ------------------------------------------------------------
-- * Post installation stuff
-- ------------------------------------------------------------

-- | Various stuff we do after successful or unsuccessfully installing a bunch
-- of packages. This includes:
--
--  * build reporting, local and remote
--  * symlinking binaries
--  * updating indexes
--  * updating world file
--  * error reporting
--
postInstallActions :: Verbosity
                   -> InstallArgs
                   -> [UserTarget]
                   -> InstallPlan
                   -> IO ()
postInstallActions verbosity
  (packageDBs, _, comp, platform, conf, useSandbox, mSandboxPkgInfo
  ,globalFlags, configFlags, _, installFlags, _)
  targets installPlan = do

  unless oneShot $
    World.insert verbosity worldFile
      --FIXME: does not handle flags
      [ World.WorldPkgInfo dep []
      | UserTargetNamed dep <- targets ]

  let buildReports = BuildReports.fromInstallPlan installPlan
  BuildReports.storeLocal (installSummaryFile installFlags) buildReports
    (InstallPlan.planPlatform installPlan)
  when (reportingLevel >= AnonymousReports) $
    BuildReports.storeAnonymous buildReports
  when (reportingLevel == DetailedReports) $
    storeDetailedBuildReports verbosity logsDir buildReports

  regenerateHaddockIndex verbosity packageDBs comp platform conf
                         configFlags installFlags installPlan

  symlinkBinaries verbosity configFlags installFlags installPlan

  printBuildFailures installPlan

  updateSandboxTimestampsFile useSandbox mSandboxPkgInfo
                              comp platform installPlan

  where
    reportingLevel = fromFlag (installBuildReports installFlags)
    logsDir        = fromFlag (globalLogsDir globalFlags)
    oneShot        = fromFlag (installOneShot installFlags)
    worldFile      = fromFlag $ globalWorldFile globalFlags

storeDetailedBuildReports :: Verbosity -> FilePath
                          -> [(BuildReports.BuildReport, Repo)] -> IO ()
storeDetailedBuildReports verbosity logsDir reports = sequence_
  [ do dotCabal <- defaultCabalDir
       let logFileName = display (BuildReports.package report) <.> "log"
           logFile     = logsDir </> logFileName
           reportsDir  = dotCabal </> "reports" </> remoteRepoName remoteRepo
           reportFile  = reportsDir </> logFileName

       handleMissingLogFile $ do
         buildLog <- readFile logFile
         createDirectoryIfMissing True reportsDir -- FIXME
         writeFile reportFile (show (BuildReports.show report, buildLog))

  | (report, Repo { repoKind = Left remoteRepo }) <- reports
  , isLikelyToHaveLogFile (BuildReports.installOutcome report) ]

  where
    isLikelyToHaveLogFile BuildReports.ConfigureFailed {} = True
    isLikelyToHaveLogFile BuildReports.BuildFailed     {} = True
    isLikelyToHaveLogFile BuildReports.InstallFailed   {} = True
    isLikelyToHaveLogFile BuildReports.InstallOk       {} = True
    isLikelyToHaveLogFile _                               = False

    handleMissingLogFile = Exception.handleJust missingFile $ \ioe ->
      warn verbosity $ "Missing log file for build report: "
                    ++ fromMaybe ""  (ioeGetFileName ioe)

    missingFile ioe
      | isDoesNotExistError ioe  = Just ioe
    missingFile _                = Nothing


regenerateHaddockIndex :: Verbosity
                       -> [PackageDB]
                       -> Compiler
                       -> Platform
                       -> ProgramConfiguration
                       -> ConfigFlags
                       -> InstallFlags
                       -> InstallPlan
                       -> IO ()
regenerateHaddockIndex verbosity packageDBs comp platform conf
                       configFlags installFlags installPlan
  | haddockIndexFileIsRequested && shouldRegenerateHaddockIndex = do

  defaultDirs <- InstallDirs.defaultInstallDirs
                   (compilerFlavor comp)
                   (fromFlag (configUserInstall configFlags))
                   True
  let indexFileTemplate = fromFlag (installHaddockIndex installFlags)
      indexFile = substHaddockIndexFileName defaultDirs indexFileTemplate

  notice verbosity $
     "Updating documentation index " ++ indexFile

  --TODO: might be nice if the install plan gave us the new InstalledPackageInfo
  installedPkgIndex <- getInstalledPackages verbosity comp packageDBs conf
  Haddock.regenerateHaddockIndex verbosity installedPkgIndex conf indexFile

  | otherwise = return ()
  where
    haddockIndexFileIsRequested =
         fromFlag (installDocumentation installFlags)
      && isJust (flagToMaybe (installHaddockIndex installFlags))

    -- We want to regenerate the index if some new documentation was actually
    -- installed. Since the index is per-user, we don't do it for global
    -- installs or special cases where we're installing into a specific db.
    shouldRegenerateHaddockIndex = normalUserInstall
                                && someDocsWereInstalled installPlan
      where
        someDocsWereInstalled = any installedDocs . InstallPlan.toList
        normalUserInstall     = (UserPackageDB `elem` packageDBs)
                             && all (not . isSpecificPackageDB) packageDBs

        installedDocs (InstallPlan.Installed _ (BuildOk DocsOk _ _)) = True
        installedDocs _                                            = False
        isSpecificPackageDB (SpecificPackageDB _) = True
        isSpecificPackageDB _                     = False

    substHaddockIndexFileName defaultDirs = fromPathTemplate
                                          . substPathTemplate env
      where
        env  = env0 ++ installDirsTemplateEnv absoluteDirs
        env0 = InstallDirs.compilerTemplateEnv (compilerId comp)
            ++ InstallDirs.platformTemplateEnv platform
        absoluteDirs = InstallDirs.substituteInstallDirTemplates
                         env0 templateDirs
        templateDirs = InstallDirs.combineInstallDirs fromFlagOrDefault
                         defaultDirs (configInstallDirs configFlags)


symlinkBinaries :: Verbosity
                -> ConfigFlags
                -> InstallFlags
                -> InstallPlan -> IO ()
symlinkBinaries verbosity configFlags installFlags plan = do
  failed <- InstallSymlink.symlinkBinaries configFlags installFlags plan
  case failed of
    [] -> return ()
    [(_, exe, path)] ->
      warn verbosity $
           "could not create a symlink in " ++ bindir ++ " for "
        ++ exe ++ " because the file exists there already but is not "
        ++ "managed by cabal. You can create a symlink for this executable "
        ++ "manually if you wish. The executable file has been installed at "
        ++ path
    exes ->
      warn verbosity $
           "could not create symlinks in " ++ bindir ++ " for "
        ++ intercalate ", " [ exe | (_, exe, _) <- exes ]
        ++ " because the files exist there already and are not "
        ++ "managed by cabal. You can create symlinks for these executables "
        ++ "manually if you wish. The executable files have been installed at "
        ++ intercalate ", " [ path | (_, _, path) <- exes ]
  where
    bindir = fromFlag (installSymlinkBinDir installFlags)


printBuildFailures :: InstallPlan -> IO ()
printBuildFailures plan =
  case [ (pkg, reason)
       | InstallPlan.Failed pkg reason <- InstallPlan.toList plan ] of
    []     -> return ()
    failed -> die . unlines
            $ "Error: some packages failed to install:"
            : [ display (packageId pkg) ++ printFailureReason reason
              | (pkg, reason) <- failed ]
  where
    printFailureReason reason = case reason of
      DependentFailed pkgid -> " depends on " ++ display pkgid
                            ++ " which failed to install."
      DownloadFailed  e -> " failed while downloading the package."
                        ++ showException e
      UnpackFailed    e -> " failed while unpacking the package."
                        ++ showException e
      ConfigureFailed e -> " failed during the configure step."
                        ++ showException e
      BuildFailed     e -> " failed during the building phase."
                        ++ showException e
      TestsFailed     e -> " failed during the tests phase."
                        ++ showException e
      InstallFailed   e -> " failed during the final install step."
                        ++ showException e

    showException e   =  " The exception was:\n  " ++ show e ++ maybeOOM e
#ifdef mingw32_HOST_OS
    maybeOOM _        = ""
#else
    maybeOOM e                    = maybe "" onExitFailure (fromException e)
    onExitFailure (ExitFailure 9) =
      "\nThis may be due to an out-of-memory condition."
    onExitFailure _               = ""
#endif


-- | If we're working inside a sandbox and some add-source deps were installed,
-- update the timestamps of those deps.
updateSandboxTimestampsFile :: UseSandbox -> Maybe SandboxPackageInfo
                        -> Compiler -> Platform -> InstallPlan
                        -> IO ()
updateSandboxTimestampsFile (UseSandbox sandboxDir)
                            (Just (SandboxPackageInfo _ _ _ allAddSourceDeps))
                            comp platform installPlan =
  withUpdateTimestamps sandboxDir (compilerId comp) platform $ \_ -> do
    let allInstalled = [ pkg | InstallPlan.Installed pkg _
                            <- InstallPlan.toList installPlan ]
        allSrcPkgs   = [ pkg | ConfiguredPackage pkg _ _ _ <- allInstalled ]
        allPaths     = [ pth | LocalUnpackedPackage pth
                            <- map packageSource allSrcPkgs]
    allPathsCanonical <- mapM tryCanonicalizePath allPaths
    return $! filter (`S.member` allAddSourceDeps) allPathsCanonical

updateSandboxTimestampsFile _ _ _ _ _ = return ()

-- ------------------------------------------------------------
-- * Actually do the installations
-- ------------------------------------------------------------

data InstallMisc = InstallMisc {
    rootCmd    :: Maybe FilePath,
    libVersion :: Maybe Version
  }

-- | If logging is enabled, contains location of the log file and the verbosity
-- level for logging.
type UseLogFile = Maybe (PackageIdentifier -> FilePath, Verbosity)

performInstallations :: Verbosity
                     -> InstallArgs
                     -> PackageIndex
                     -> InstallPlan
                     -> IO InstallPlan
performInstallations verbosity
  (packageDBs, _, comp, _, conf, useSandbox, _,
   globalFlags, configFlags, configExFlags, installFlags, haddockFlags)
  installedPkgIndex installPlan = do

  -- With 'install -j' it can be a bit hard to tell whether a sandbox is used.
  whenUsingSandbox useSandbox $ \sandboxDir ->
    when parallelInstall $
      notice verbosity $ "Notice: installing into a sandbox located at "
                         ++ sandboxDir

  jobControl   <- if parallelInstall then newParallelJobControl
                                     else newSerialJobControl
  buildLimit   <- newJobLimit numJobs
  fetchLimit   <- newJobLimit (min numJobs numFetchJobs)
  installLock  <- newLock -- serialise installation
  cacheLock    <- newLock -- serialise access to setup exe cache

  executeInstallPlan verbosity jobControl useLogFile installPlan $ \cpkg deps ->
    installConfiguredPackage platform compid configFlags
                             cpkg deps $ \configFlags' src pkg pkgoverride ->
      fetchSourcePackage verbosity fetchLimit src $ \src' ->
        installLocalPackage verbosity buildLimit (packageId pkg) src' $ \mpath ->
          installUnpackedPackage verbosity buildLimit installLock numJobs
                                 (setupScriptOptions installedPkgIndex cacheLock)
                                 miscOptions configFlags' installFlags haddockFlags
                                 compid platform pkg pkgoverride mpath useLogFile

  where
    platform = InstallPlan.planPlatform installPlan
    compid   = InstallPlan.planCompiler installPlan

    numJobs  = determineNumJobs (installNumJobs installFlags)
    numFetchJobs  = 2
    parallelInstall = numJobs >= 2

    setupScriptOptions index lock = SetupScriptOptions {
      useCabalVersion  = maybe anyVersion thisVersion (libVersion miscOptions),
      useCompiler      = Just comp,
      usePlatform      = Just platform,
      -- Hack: we typically want to allow the UserPackageDB for finding the
      -- Cabal lib when compiling any Setup.hs even if we're doing a global
      -- install. However we also allow looking in a specific package db.
      usePackageDB     = if UserPackageDB `elem` packageDBs
                           then packageDBs
                           else let (db@GlobalPackageDB:dbs) = packageDBs
                                 in db : UserPackageDB : dbs,
                                --TODO: use Ord instance:
                                -- insert UserPackageDB packageDBs
      usePackageIndex  = if UserPackageDB `elem` packageDBs
                           then Just index
                           else Nothing,
      useProgramConfig = conf,
      useDistPref      = fromFlagOrDefault
                           (useDistPref defaultSetupScriptOptions)
                           (configDistPref configFlags),
      useLoggingHandle = Nothing,
      useWorkingDir    = Nothing,
      forceExternalSetupMethod = parallelInstall,
      setupCacheLock   = Just lock
    }
    reportingLevel = fromFlag (installBuildReports installFlags)
    logsDir        = fromFlag (globalLogsDir globalFlags)

    -- Should the build output be written to a log file instead of stdout?
    useLogFile :: UseLogFile
    useLogFile = fmap ((\f -> (f, loggingVerbosity)) . substLogFileName)
                 logFileTemplate
      where
        installLogFile' = flagToMaybe $ installLogFile installFlags
        defaultTemplate = toPathTemplate $ logsDir </> "$pkgid" <.> "log"

        -- If the user has specified --remote-build-reporting=detailed, use the
        -- default log file location. If the --build-log option is set, use the
        -- provided location. Otherwise don't use logging, unless building in
        -- parallel (in which case the default location is used).
        logFileTemplate :: Maybe PathTemplate
        logFileTemplate
          | useDefaultTemplate = Just defaultTemplate
          | otherwise          = installLogFile'

        -- If the user has specified --remote-build-reporting=detailed or
        -- --build-log, use more verbose logging.
        loggingVerbosity :: Verbosity
        loggingVerbosity | overrideVerbosity = max Verbosity.verbose verbosity
                         | otherwise         = verbosity

        useDefaultTemplate :: Bool
        useDefaultTemplate
          | reportingLevel == DetailedReports = True
          | isJust installLogFile'            = False
          | parallelInstall                   = True
          | otherwise                         = False

        overrideVerbosity :: Bool
        overrideVerbosity
          | reportingLevel == DetailedReports = True
          | isJust installLogFile'            = True
          | parallelInstall                   = False
          | otherwise                         = False

    substLogFileName :: PathTemplate -> PackageIdentifier -> FilePath
    substLogFileName template pkg = fromPathTemplate
                                  . substPathTemplate env
                                  $ template
      where env = initialPathTemplateEnv (packageId pkg)
                  (compilerId comp) platform

    miscOptions  = InstallMisc {
      rootCmd    = if fromFlag (configUserInstall configFlags)
                      || (isUseSandbox useSandbox)
                     then Nothing      -- ignore --root-cmd if --user
                                       -- or working inside a sandbox.
                     else flagToMaybe (installRootCmd installFlags),
      libVersion = flagToMaybe (configCabalVersion configExFlags)
    }


executeInstallPlan :: Verbosity
                   -> JobControl IO (PackageId, BuildResult)
                   -> UseLogFile
                   -> InstallPlan
                   -> (ConfiguredPackage -> [Installed.InstalledPackageInfo]
                                         -> IO BuildResult)
                   -> IO InstallPlan
executeInstallPlan verbosity jobCtl useLogFile plan0 installPkg =
    tryNewTasks 0 plan0
  where
    tryNewTasks taskCount plan = do
      case InstallPlan.ready plan of
        [] | taskCount == 0 -> return plan
           | otherwise      -> waitForTasks taskCount plan
        pkgs                -> do
          sequence_
            [ do info verbosity $ "Ready to install " ++ display pkgid
                 spawnJob jobCtl $ do
                   buildResult <- installPkg pkg deps
                   return (packageId pkg, buildResult)
            | (pkg, deps) <- pkgs
            , let pkgid = packageId pkg]

          let taskCount' = taskCount + length pkgs
              plan'      = InstallPlan.processing (map fst pkgs) plan
          waitForTasks taskCount' plan'

    waitForTasks taskCount plan = do
      info verbosity $ "Waiting for install task to finish..."
      (pkgid, buildResult) <- collectJob jobCtl
      printBuildResult pkgid buildResult
      let taskCount' = taskCount-1
          plan'      = updatePlan pkgid buildResult plan
      tryNewTasks taskCount' plan'

    updatePlan :: PackageIdentifier -> BuildResult -> InstallPlan -> InstallPlan
    updatePlan pkgid (Right buildSuccess) =
      InstallPlan.completed pkgid buildSuccess

    updatePlan pkgid (Left buildFailure) =
      InstallPlan.failed    pkgid buildFailure depsFailure
      where
        depsFailure = DependentFailed pkgid
        -- So this first pkgid failed for whatever reason (buildFailure).
        -- All the other packages that depended on this pkgid, which we
        -- now cannot build, we mark as failing due to 'DependentFailed'
        -- which kind of means it was not their fault.

    -- Print last 10 lines of the build log if something went wrong, and
    -- 'Installed $PKGID' otherwise.
    printBuildResult :: PackageId -> BuildResult -> IO ()
    printBuildResult pkgid buildResult = case buildResult of
        (Right _) -> notice verbosity $ "Installed " ++ display pkgid
        (Left _)  -> do
          notice verbosity $ "Failed to install " ++ display pkgid
          when (verbosity >= normal) $
            case useLogFile of
              Nothing                 -> return ()
              Just (mkLogFileName, _) -> do
                let logName = mkLogFileName pkgid
                    n       = 10
                putStr $ "Last " ++ (show n)
                  ++ " lines of the build log ( " ++ logName ++ " ):\n"
                printLastNLines logName n

    printLastNLines :: FilePath -> Int -> IO ()
    printLastNLines path n = do
      lns <- fmap lines $ readFile path
      let len = length lns
      let toDrop = if (len > n && n > 0) then (len - n) else 0
      mapM_ putStrLn (drop toDrop lns)

-- | Call an installer for an 'SourcePackage' but override the configure
-- flags with the ones given by the 'ConfiguredPackage'. In particular the
-- 'ConfiguredPackage' specifies an exact 'FlagAssignment' and exactly
-- versioned package dependencies. So we ignore any previous partial flag
-- assignment or dependency constraints and use the new ones.
--
installConfiguredPackage :: Platform -> CompilerId
                         -> ConfigFlags
                         -> ConfiguredPackage
                         -> [Installed.InstalledPackageInfo]
                         -> (ConfigFlags -> PackageLocation (Maybe FilePath)
                                         -> PackageDescription
                                         -> PackageDescriptionOverride -> a)
                         -> a
installConfiguredPackage platform comp configFlags
  (ConfiguredPackage (SourcePackage _ gpkg source pkgoverride)
   flags stanzas _) deps
  installPkg = installPkg configFlags {
    configConfigurationsFlags = flags,
    -- We generate the legacy constraints as well as the new style precise deps.
    -- In the end only one set gets passed to Setup.hs configure, depending on
    -- the Cabal version we are talking to.
    configConstraints  = [ thisPackageVersion (packageId deppkg)
                         | deppkg <- deps ],
    configDependencies = [ (packageName (Installed.sourcePackageId deppkg),
                            Installed.installedPackageId deppkg)
                         | deppkg <- deps ],
    configBenchmarks = toFlag False,
    configTests = toFlag (TestStanzas `elem` stanzas)
  } source pkg pkgoverride
  where
    pkg = case finalizePackageDescription flags
           (const True)
           platform comp [] (enableStanzas stanzas gpkg) of
      Left _ -> error "finalizePackageDescription ConfiguredPackage failed"
      Right (desc, _) -> desc

fetchSourcePackage
  :: Verbosity
  -> JobLimit
  -> PackageLocation (Maybe FilePath)
  -> (PackageLocation FilePath -> IO BuildResult)
  -> IO BuildResult
fetchSourcePackage verbosity fetchLimit src installPkg = do
  fetched <- checkFetched src
  case fetched of
    Just src' -> installPkg src'
    Nothing   -> onFailure DownloadFailed $ do
                   loc <- withJobLimit fetchLimit $
                            fetchPackage verbosity src
                   installPkg loc


installLocalPackage
  :: Verbosity
  -> JobLimit
  -> PackageIdentifier -> PackageLocation FilePath
  -> (Maybe FilePath -> IO BuildResult)
  -> IO BuildResult
installLocalPackage verbosity jobLimit pkgid location installPkg =

  case location of

    LocalUnpackedPackage dir ->
      installPkg (Just dir)

    LocalTarballPackage tarballPath ->
      installLocalTarballPackage verbosity jobLimit
        pkgid tarballPath installPkg

    RemoteTarballPackage _ tarballPath ->
      installLocalTarballPackage verbosity jobLimit
        pkgid tarballPath installPkg

    RepoTarballPackage _ _ tarballPath ->
      installLocalTarballPackage verbosity jobLimit
        pkgid tarballPath installPkg


installLocalTarballPackage
  :: Verbosity
  -> JobLimit
  -> PackageIdentifier -> FilePath
  -> (Maybe FilePath -> IO BuildResult)
  -> IO BuildResult
installLocalTarballPackage verbosity jobLimit pkgid tarballPath installPkg = do
  tmp <- getTemporaryDirectory
  withTempDirectory verbosity tmp (display pkgid) $ \tmpDirPath ->
    onFailure UnpackFailed $ do
      let relUnpackedPath = display pkgid
          absUnpackedPath = tmpDirPath </> relUnpackedPath
          descFilePath = absUnpackedPath
                     </> display (packageName pkgid) <.> "cabal"
      withJobLimit jobLimit $ do
        info verbosity $ "Extracting " ++ tarballPath
                      ++ " to " ++ tmpDirPath ++ "..."
        extractTarGzFile tmpDirPath relUnpackedPath tarballPath
        exists <- doesFileExist descFilePath
        when (not exists) $
          die $ "Package .cabal file not found: " ++ show descFilePath
      installPkg (Just absUnpackedPath)


installUnpackedPackage
  :: Verbosity
  -> JobLimit
  -> Lock
  -> Int
  -> SetupScriptOptions
  -> InstallMisc
  -> ConfigFlags
  -> InstallFlags
  -> HaddockFlags
  -> CompilerId
  -> Platform
  -> PackageDescription
  -> PackageDescriptionOverride
  -> Maybe FilePath -- ^ Directory to change to before starting the installation.
  -> UseLogFile -- ^ File to log output to (if any)
  -> IO BuildResult
installUnpackedPackage verbosity buildLimit installLock numJobs
                       scriptOptions miscOptions
                       configFlags installConfigFlags haddockFlags
                       compid platform pkg pkgoverride workingDir useLogFile = do

  -- Override the .cabal file if necessary
  case pkgoverride of
    Nothing     -> return ()
    Just pkgtxt -> do
      let descFilePath = fromMaybe "." workingDir
                     </> display (packageName pkgid) <.> "cabal"
      info verbosity $
        "Updating " ++ display (packageName pkgid) <.> "cabal"
                    ++ " with the latest revision from the index."
      writeFileAtomic descFilePath pkgtxt

  -- Make sure that we pass --libsubdir etc to 'setup configure' (necessary if
  -- the setup script was compiled against an old version of the Cabal lib).
  configFlags' <- addDefaultInstallDirs configFlags
  -- Filter out flags not supported by the old versions of the Cabal lib.
  let configureFlags :: Version -> ConfigFlags
      configureFlags  = filterConfigureFlags configFlags' {
        configVerbosity = toFlag verbosity'
      }

  -- Path to the optional log file.
  mLogPath <- maybeLogPath

  -- Configure phase
  onFailure ConfigureFailed $ withJobLimit buildLimit $ do
    when (numJobs > 1) $ notice verbosity $
      "Configuring " ++ display pkgid ++ "..."
    setup configureCommand configureFlags mLogPath

  -- Build phase
    onFailure BuildFailed $ do
      when (numJobs > 1) $ notice verbosity $
        "Building " ++ display pkgid ++ "..."
      setup buildCommand' buildFlags mLogPath

  -- Doc generation phase
      docsResult <- if shouldHaddock
        then (do setup haddockCommand haddockFlags' mLogPath
                 return DocsOk)
               `catchIO`   (\_ -> return DocsFailed)
               `catchExit` (\_ -> return DocsFailed)
        else return DocsNotTried

  -- Tests phase
      onFailure TestsFailed $ do
        when (testsEnabled && PackageDescription.hasTests pkg) $
            setup Cabal.testCommand testFlags mLogPath

        let testsResult | testsEnabled = TestsOk
                        | otherwise = TestsNotTried

      -- Install phase
        onFailure InstallFailed $ criticalSection installLock $ do
          -- Capture installed package configuration file
          maybePkgConf <- maybeGenPkgConf mLogPath

          -- Actual installation
          withWin32SelfUpgrade verbosity configFlags compid platform pkg $ do
            case rootCmd miscOptions of
              (Just cmd) -> reexec cmd
              Nothing    -> do
                setup Cabal.copyCommand copyFlags mLogPath
                when shouldRegister $ do
                  setup Cabal.registerCommand registerFlags mLogPath
          return (Right (BuildOk docsResult testsResult maybePkgConf))

  where
    pkgid            = packageId pkg
    buildCommand'    = buildCommand defaultProgramConfiguration
    buildFlags   _   = emptyBuildFlags {
      buildDistPref  = configDistPref configFlags,
      buildVerbosity = toFlag verbosity'
    }
    shouldHaddock    = fromFlag (installDocumentation installConfigFlags)
    haddockFlags' _   = haddockFlags {
      haddockVerbosity = toFlag verbosity',
      haddockDistPref  = configDistPref configFlags
    }
    testsEnabled = fromFlag (configTests configFlags)
    testFlags _ = Cabal.emptyTestFlags {
      Cabal.testDistPref = configDistPref configFlags
    }
    copyFlags _ = Cabal.emptyCopyFlags {
      Cabal.copyDistPref   = configDistPref configFlags,
      Cabal.copyDest       = toFlag InstallDirs.NoCopyDest,
      Cabal.copyVerbosity  = toFlag verbosity'
    }
    shouldRegister = PackageDescription.hasLibs pkg
    registerFlags _ = Cabal.emptyRegisterFlags {
      Cabal.regDistPref   = configDistPref configFlags,
      Cabal.regVerbosity  = toFlag verbosity'
    }
    verbosity' = maybe verbosity snd useLogFile
    tempTemplate name = name ++ "-" ++ display pkgid

    addDefaultInstallDirs :: ConfigFlags -> IO ConfigFlags
    addDefaultInstallDirs configFlags' = do
      defInstallDirs <- InstallDirs.defaultInstallDirs flavor userInstall False
      return $ configFlags' {
          configInstallDirs = fmap Cabal.Flag .
                              InstallDirs.substituteInstallDirTemplates env $
                              InstallDirs.combineInstallDirs fromFlagOrDefault
                              defInstallDirs (configInstallDirs configFlags)
          }
        where
          CompilerId flavor _ = compid
          env         = initialPathTemplateEnv pkgid compid platform
          userInstall = fromFlagOrDefault defaultUserInstall
                        (configUserInstall configFlags')

    maybeGenPkgConf :: Maybe FilePath
                    -> IO (Maybe Installed.InstalledPackageInfo)
    maybeGenPkgConf mLogPath =
      if shouldRegister then do
        tmp <- getTemporaryDirectory
        withTempFile tmp (tempTemplate "pkgConf") $ \pkgConfFile handle -> do
          hClose handle
          let registerFlags' version = (registerFlags version) {
                Cabal.regGenPkgConf = toFlag (Just pkgConfFile)
              }
          setup Cabal.registerCommand registerFlags' mLogPath
          withFileContents pkgConfFile $ \pkgConfText ->
            case Installed.parseInstalledPackageInfo pkgConfText of
              Installed.ParseFailed perror    -> pkgConfParseFailed perror
              Installed.ParseOk warns pkgConf -> do
                unless (null warns) $
                  warn verbosity $ unlines (map (showPWarning pkgConfFile) warns)
                return (Just pkgConf)
      else return Nothing

    pkgConfParseFailed :: Installed.PError -> IO a
    pkgConfParseFailed perror =
      die $ "Couldn't parse the output of 'setup register --gen-pkg-config':"
            ++ show perror

    maybeLogPath :: IO (Maybe FilePath)
    maybeLogPath =
      case useLogFile of
         Nothing                 -> return Nothing
         Just (mkLogFileName, _) -> do
           let logFileName = mkLogFileName (packageId pkg)
               logDir      = takeDirectory logFileName
           unless (null logDir) $ createDirectoryIfMissing True logDir
           logFileExists <- doesFileExist logFileName
           when logFileExists $ removeFile logFileName
           return (Just logFileName)

    setup cmd flags mLogPath =
      Exception.bracket
      (maybe (return Nothing)
             (\path -> Just `fmap` openFile path AppendMode) mLogPath)
      (maybe (return ()) hClose)
      (\logFileHandle ->
        setupWrapper verbosity
          scriptOptions { useLoggingHandle = logFileHandle
                        , useWorkingDir    = workingDir }
          (Just pkg)
          cmd flags [])

    reexec cmd = do
      -- look for our on executable file and re-exec ourselves using
      -- a helper program like sudo to elevate priviledges:
      bindir <- getBinDir
      let self = bindir </> "cabal" <.> exeExtension
      weExist <- doesFileExist self
      if weExist
        then inDir workingDir $
               rawSystemExit verbosity cmd
                 [self, "install", "--only"
                 ,"--verbose=" ++ showForCabal verbosity]
        else die $ "Unable to find cabal executable at: " ++ self


-- helper
onFailure :: (SomeException -> BuildFailure) -> IO BuildResult -> IO BuildResult
onFailure result action =
  action `catches`
    [ Handler $ \ioe  -> handler (ioe  :: IOException)
    , Handler $ \exit -> handler (exit :: ExitCode)
    ]
  where
    handler :: Exception e => e -> IO BuildResult
    handler = return . Left . result . toException


-- ------------------------------------------------------------
-- * Wierd windows hacks
-- ------------------------------------------------------------

withWin32SelfUpgrade :: Verbosity
                     -> ConfigFlags
                     -> CompilerId
                     -> Platform
                     -> PackageDescription
                     -> IO a -> IO a
withWin32SelfUpgrade _ _ _ _ _ action | buildOS /= Windows = action
withWin32SelfUpgrade verbosity configFlags compid platform pkg action = do

  defaultDirs <- InstallDirs.defaultInstallDirs
                   compFlavor
                   (fromFlag (configUserInstall configFlags))
                   (PackageDescription.hasLibs pkg)

  Win32SelfUpgrade.possibleSelfUpgrade verbosity
    (exeInstallPaths defaultDirs) action

  where
    pkgid = packageId pkg
    (CompilerId compFlavor _) = compid

    exeInstallPaths defaultDirs =
      [ InstallDirs.bindir absoluteDirs </> exeName <.> exeExtension
      | exe <- PackageDescription.executables pkg
      , PackageDescription.buildable (PackageDescription.buildInfo exe)
      , let exeName = prefix ++ PackageDescription.exeName exe ++ suffix
            prefix  = substTemplate prefixTemplate
            suffix  = substTemplate suffixTemplate ]
      where
        fromFlagTemplate = fromFlagOrDefault (InstallDirs.toPathTemplate "")
        prefixTemplate = fromFlagTemplate (configProgPrefix configFlags)
        suffixTemplate = fromFlagTemplate (configProgSuffix configFlags)
        templateDirs   = InstallDirs.combineInstallDirs fromFlagOrDefault
                           defaultDirs (configInstallDirs configFlags)
        absoluteDirs   = InstallDirs.absoluteInstallDirs
                           pkgid compid InstallDirs.NoCopyDest
                           platform templateDirs
        substTemplate  = InstallDirs.fromPathTemplate
                       . InstallDirs.substPathTemplate env
          where env = InstallDirs.initialPathTemplateEnv pkgid compid platform<|MERGE_RESOLUTION|>--- conflicted
+++ resolved
@@ -198,17 +198,10 @@
                                    then installFailedInSandbox else [])
     -- TODO: use a better error message, remove duplication.
     installFailedInSandbox =
-<<<<<<< HEAD
-      "\nNote: when using a sandbox, all packages are required to have \
-      \consistent dependencies. \
-      \Try reinstalling/unregistering the offending packages or \
-      \recreating the sandbox."
-=======
       "\nNote: when using a sandbox, all packages are required to have "
       ++ "consistent dependencies. "
       ++ "Try reinstalling/unregistering the offending packages or "
       ++ "recreating the sandbox."
->>>>>>> ea2b3454
     logMsg message rest = debugNoWrap verbosity message >> rest
 
 -- TODO: Make InstallContext a proper datatype with documented fields.
