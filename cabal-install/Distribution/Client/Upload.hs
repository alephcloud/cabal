-- This is a quick hack for uploading packages to Hackage.
-- See http://hackage.haskell.org/trac/hackage/wiki/CabalUpload

module Distribution.Client.Upload (check, upload, report) where

<<<<<<< HEAD
import qualified Data.ByteString.Lazy.Char8 as B8
import qualified Data.Text as T
=======
import qualified Data.ByteString.Lazy.Char8 as B (concat, length, pack, readFile, unpack)
import           Data.ByteString.Lazy.Char8 (ByteString)
>>>>>>> f3e94342

import Distribution.Client.Types (Username(..), Password(..),Repo(..),RemoteRepo(..))
import Distribution.Client.HttpUtils

import Distribution.Simple.Utils (debug, notice, warn, info)
import Distribution.Verbosity (Verbosity)
import Distribution.Text (display)
import Distribution.Client.Config

import qualified Distribution.Client.BuildReports.Anonymous as BuildReport
import qualified Distribution.Client.BuildReports.Upload as BuildReport

import Network.Browser
         ( Authority(..), addAuthority )
import Network.HTTP
         ( HeaderName(..), findHeader, Response(..) )
import Network.URI (URI(uriPath), parseURI)

import Data.Char        (intToDigit)
<<<<<<< HEAD
=======
import Numeric          (showHex)
>>>>>>> f3e94342
import System.IO        (hFlush, stdin, stdout, hGetEcho, hSetEcho)
import Control.Exception (bracket)
import System.FilePath  ((</>), takeExtension)
import qualified System.FilePath.Posix as FilePath.Posix (combine)
import System.Directory
import Control.Monad (forM_, when)
import Control.Monad.Trans.Resource

import qualified Network.HTTP.Conduit as HTTPC
import qualified Network.HTTP.Conduit.MultipartFormData as HTTPC


--FIXME: how do we find this path for an arbitrary hackage server?
-- is it always at some fixed location relative to the server root?
legacyUploadURI :: URI
Just legacyUploadURI = parseURI "http://hackage.haskell.org/cgi-bin/hackage-scripts/protected/upload-pkg"

checkURI :: URI
Just checkURI = parseURI "http://hackage.haskell.org/cgi-bin/hackage-scripts/check-pkg"

upload :: Verbosity -> [Repo] -> Maybe Username -> Maybe Password -> [FilePath] -> IO ()
upload verbosity repos _mUsername _mPassword paths = do
          let uploadURI = if isOldHackageURI targetRepoURI
                          then legacyUploadURI
                          else targetRepoURI{uriPath = uriPath targetRepoURI `FilePath.Posix.combine` "upload"}
          flip mapM_ paths $ \path -> do
            notice verbosity $ "Uploading " ++ path ++ "... "
            handlePackage verbosity uploadURI path
  where
    targetRepoURI = remoteRepoURI $ last [ remoteRepo | Left remoteRepo <- map repoKind repos ] --FIXME: better error message when no repos are given

promptUsername :: IO Username
promptUsername = do
  putStr "Hackage username: "
  hFlush stdout
  fmap Username getLine

promptPassword :: IO Password
promptPassword = do
  putStr "Hackage password: "
  hFlush stdout
  -- save/restore the terminal echoing status
  passwd <- bracket (hGetEcho stdin) (hSetEcho stdin) $ \_ -> do
    hSetEcho stdin False  -- no echoing for entering the password
    fmap Password getLine
  putStrLn ""
  return passwd

report :: Verbosity -> [Repo] -> Maybe Username -> Maybe Password -> IO ()
report verbosity repos mUsername mPassword = do
      let uploadURI = if isOldHackageURI targetRepoURI
                      then legacyUploadURI
                      else targetRepoURI{uriPath = ""}
      Username username <- maybe promptUsername return mUsername
      Password password <- maybe promptPassword return mPassword
      let auth = addAuthority AuthBasic {
                   auRealm    = "Hackage",
                   auUsername = username,
                   auPassword = password,
                   auSite     = uploadURI
                 }

      -- FIXME: I think there should be some way to configure which repositories are used
      -- for upload.
      let remoteRepo = last [ r | Left r <- map repoKind repos ]
      dotCabal <- defaultCabalDir
      let srcDir = dotCabal </> "reports" </> remoteRepoName remoteRepo
      -- We don't want to bomb out just because we haven't built any packages from this repo yet
      srcExists <- doesDirectoryExist srcDir
      when srcExists $ do
        contents <- getDirectoryContents srcDir
        forM_ (filter (\c -> takeExtension c == ".log") contents) $ \logFile ->
            do inp <- readFile (srcDir </> logFile)
               let (reportStr, buildLog) = read inp :: (String,String)
               case BuildReport.parse reportStr of
                 Left errs -> do warn verbosity $ "Errors: " ++ errs -- FIXME
                 Right report' ->
                     do info verbosity $ "Uploading report for " ++ display (BuildReport.package report')
                        cabalBrowse verbosity auth $ BuildReport.uploadReports (remoteRepoURI remoteRepo) [(report', Just buildLog)]
                        return ()

  where
    targetRepoURI = remoteRepoURI $ last [ remoteRepo | Left remoteRepo <- map repoKind repos ] --FIXME: better error message when no repos are given

check :: Verbosity -> [FilePath] -> IO ()
check verbosity paths = do
          flip mapM_ paths $ \path -> do
            notice verbosity $ "Checking " ++ path ++ "... "
            handlePackage verbosity checkURI path

<<<<<<< HEAD
handlePackage :: Verbosity -> URI -> FilePath -> IO ()
handlePackage verbosity uri path =
  do req <- mkUploadRequest uri path
=======
handlePackage :: Verbosity -> URI -> BrowserAction (HandleStream ByteString) ()
              -> FilePath -> IO ()
handlePackage verbosity uri auth path =
  do req <- mkRequest uri path
>>>>>>> f3e94342
     debug verbosity $ "\n" ++ show req
     resp <- doHTTP verbosity uri req >>= \x -> case x of -- cabalBrowse verbosity auth $ request req
         Left e -> error $ "Connection failure: " ++ show e
         Right r -> return r
     debug verbosity $ show resp
     case rspCode resp of
       (2,0,0) -> do notice verbosity "Ok"
       (x,y,z) -> do notice verbosity $ "Error: " ++ path ++ ": "
                                     ++ map intToDigit [x,y,z] ++ " "
                                     ++ rspReason resp
                     case findHeader HdrContentType resp of
                       Just contenttype
                         | takeWhile (/= ';') contenttype == "text/plain"
<<<<<<< HEAD
                         -> notice verbosity $ B8.unpack (rspBody resp)
                       _ -> debug verbosity $ B8.unpack (rspBody resp)

-- use sequece: mkRequest and doHTTP

mkUploadRequest :: (Monad m, MonadResource m) => URI -> FilePath -> IO (HTTPC.Request m)
mkUploadRequest uri path =
    HTTPC.formDataBody
        [ HTTPC.partFileSource (T.pack "package") path ]
        (mkRequest "POST" uri Nothing Nothing)
=======
                         -> notice verbosity $ B.unpack $ rspBody resp
                       _ -> debug verbosity $ B.unpack $ rspBody resp

mkRequest :: URI -> FilePath -> IO (Request ByteString)
mkRequest uri path = 
    do pkg <- readBinaryFile path
       boundary <- genBoundary
       let body = printMultiPart (B.pack boundary) (mkFormData path pkg)
       return $ Request {
                         rqURI = uri,
                         rqMethod = POST,
                         rqHeaders = [Header HdrContentType ("multipart/form-data; boundary="++boundary),
                                      Header HdrContentLength (show (B.length body)),
                                      Header HdrAccept ("text/plain")],
                         rqBody = body
                        }

readBinaryFile :: FilePath -> IO ByteString
readBinaryFile = B.readFile

genBoundary :: IO String
genBoundary = do i <- randomRIO (0x10000000000000,0xFFFFFFFFFFFFFF) :: IO Integer
                 return $ showHex i ""

mkFormData :: FilePath -> ByteString -> [BodyPart]
mkFormData path pkg =
  -- yes, web browsers are that stupid (re quoting)
  [BodyPart [Header hdrContentDisposition $
             "form-data; name=package; filename=\""++takeFileName path++"\"",
             Header HdrContentType "application/x-gzip"]
   pkg]

hdrContentDisposition :: HeaderName
hdrContentDisposition = HdrCustom "Content-disposition"

-- * Multipart, partly stolen from the cgi package.

data BodyPart = BodyPart [Header] ByteString

printMultiPart :: ByteString -> [BodyPart] -> ByteString
printMultiPart boundary xs =
    B.concat $ map (printBodyPart boundary) xs ++ [crlf, dd, boundary, dd, crlf]

printBodyPart :: ByteString -> BodyPart -> ByteString
printBodyPart boundary (BodyPart hs c) = B.concat $ [crlf, dd, boundary, crlf] ++ map (B.pack . show) hs ++ [crlf, c]

crlf :: ByteString
crlf = B.pack "\r\n"

dd :: ByteString
dd = B.pack "--"
>>>>>>> f3e94342
<|MERGE_RESOLUTION|>--- conflicted
+++ resolved
@@ -3,13 +3,10 @@
 
 module Distribution.Client.Upload (check, upload, report) where
 
-<<<<<<< HEAD
 import qualified Data.ByteString.Lazy.Char8 as B8
 import qualified Data.Text as T
-=======
 import qualified Data.ByteString.Lazy.Char8 as B (concat, length, pack, readFile, unpack)
 import           Data.ByteString.Lazy.Char8 (ByteString)
->>>>>>> f3e94342
 
 import Distribution.Client.Types (Username(..), Password(..),Repo(..),RemoteRepo(..))
 import Distribution.Client.HttpUtils
@@ -29,10 +26,6 @@
 import Network.URI (URI(uriPath), parseURI)
 
 import Data.Char        (intToDigit)
-<<<<<<< HEAD
-=======
-import Numeric          (showHex)
->>>>>>> f3e94342
 import System.IO        (hFlush, stdin, stdout, hGetEcho, hSetEcho)
 import Control.Exception (bracket)
 import System.FilePath  ((</>), takeExtension)
@@ -123,16 +116,9 @@
             notice verbosity $ "Checking " ++ path ++ "... "
             handlePackage verbosity checkURI path
 
-<<<<<<< HEAD
 handlePackage :: Verbosity -> URI -> FilePath -> IO ()
 handlePackage verbosity uri path =
   do req <- mkUploadRequest uri path
-=======
-handlePackage :: Verbosity -> URI -> BrowserAction (HandleStream ByteString) ()
-              -> FilePath -> IO ()
-handlePackage verbosity uri auth path =
-  do req <- mkRequest uri path
->>>>>>> f3e94342
      debug verbosity $ "\n" ++ show req
      resp <- doHTTP verbosity uri req >>= \x -> case x of -- cabalBrowse verbosity auth $ request req
          Left e -> error $ "Connection failure: " ++ show e
@@ -146,7 +132,6 @@
                      case findHeader HdrContentType resp of
                        Just contenttype
                          | takeWhile (/= ';') contenttype == "text/plain"
-<<<<<<< HEAD
                          -> notice verbosity $ B8.unpack (rspBody resp)
                        _ -> debug verbosity $ B8.unpack (rspBody resp)
 
@@ -157,56 +142,9 @@
     HTTPC.formDataBody
         [ HTTPC.partFileSource (T.pack "package") path ]
         (mkRequest "POST" uri Nothing Nothing)
-=======
-                         -> notice verbosity $ B.unpack $ rspBody resp
-                       _ -> debug verbosity $ B.unpack $ rspBody resp
-
-mkRequest :: URI -> FilePath -> IO (Request ByteString)
-mkRequest uri path = 
-    do pkg <- readBinaryFile path
-       boundary <- genBoundary
-       let body = printMultiPart (B.pack boundary) (mkFormData path pkg)
-       return $ Request {
-                         rqURI = uri,
-                         rqMethod = POST,
-                         rqHeaders = [Header HdrContentType ("multipart/form-data; boundary="++boundary),
-                                      Header HdrContentLength (show (B.length body)),
-                                      Header HdrAccept ("text/plain")],
-                         rqBody = body
-                        }
-
-readBinaryFile :: FilePath -> IO ByteString
-readBinaryFile = B.readFile
-
-genBoundary :: IO String
-genBoundary = do i <- randomRIO (0x10000000000000,0xFFFFFFFFFFFFFF) :: IO Integer
-                 return $ showHex i ""
-
-mkFormData :: FilePath -> ByteString -> [BodyPart]
-mkFormData path pkg =
-  -- yes, web browsers are that stupid (re quoting)
-  [BodyPart [Header hdrContentDisposition $
-             "form-data; name=package; filename=\""++takeFileName path++"\"",
-             Header HdrContentType "application/x-gzip"]
-   pkg]
-
-hdrContentDisposition :: HeaderName
-hdrContentDisposition = HdrCustom "Content-disposition"
-
--- * Multipart, partly stolen from the cgi package.
-
-data BodyPart = BodyPart [Header] ByteString
-
-printMultiPart :: ByteString -> [BodyPart] -> ByteString
-printMultiPart boundary xs =
-    B.concat $ map (printBodyPart boundary) xs ++ [crlf, dd, boundary, dd, crlf]
-
-printBodyPart :: ByteString -> BodyPart -> ByteString
-printBodyPart boundary (BodyPart hs c) = B.concat $ [crlf, dd, boundary, crlf] ++ map (B.pack . show) hs ++ [crlf, c]
 
 crlf :: ByteString
 crlf = B.pack "\r\n"
 
 dd :: ByteString
-dd = B.pack "--"
->>>>>>> f3e94342
+dd = B.pack "--"