--- conflicted
+++ resolved
@@ -53,11 +53,7 @@
 DEEPSEQ_VER="1.3.0.1"; DEEPSEQ_VER_REGEXP="1\.[1-9]\."         # >= 1.1 && < 2
 TEXT_VER="0.11.3.1";   TEXT_VER_REGEXP="0\.([2-9]|(1[0-1]))\." # >= 0.2 && < 0.12
 NETWORK_VER="2.4.1.2"; NETWORK_VER_REGEXP="2\."                # == 2.*
-<<<<<<< HEAD
-CABAL_VER="1.18.1";    CABAL_VER_REGEXP="1\.1[89]\."           # >= 1.18 && < 1.20
-=======
 CABAL_VER="1.19.0";    CABAL_VER_REGEXP="1\.1[9]\."            # >= 1.19 && < 1.20
->>>>>>> ea2b3454
 TRANS_VER="0.3.0.0";   TRANS_VER_REGEXP="0\.[23]\."            # >= 0.2.* && < 0.4.*
 MTL_VER="2.1.2";       MTL_VER_REGEXP="[2]\."                  #  == 2.*
 HTTP_VER="4000.2.8";   HTTP_VER_REGEXP="4000\.[012]\."         # == 4000.0.* || 4000.1.* || 4000.2.*
