{-# LANGUAGE CPP, ForeignFunctionInterface #-}
-----------------------------------------------------------------------------
-- |
-- Module      :  Distribution.Simple.Utils
-- Copyright   :  Isaac Jones, Simon Marlow 2003-2004
--                portions Copyright (c) 2007, Galois Inc.
--
-- Maintainer  :  cabal-devel@haskell.org
-- Portability :  portable
--
-- A large and somewhat miscellaneous collection of utility functions used
-- throughout the rest of the Cabal lib and in other tools that use the Cabal
-- lib like @cabal-install@. It has a very simple set of logging actions. It
-- has low level functions for running programs, a bunch of wrappers for
-- various directory and file functions that do extra logging.

{- All rights reserved.

Redistribution and use in source and binary forms, with or without
modification, are permitted provided that the following conditions are
met:

    * Redistributions of source code must retain the above copyright
      notice, this list of conditions and the following disclaimer.

    * Redistributions in binary form must reproduce the above
      copyright notice, this list of conditions and the following
      disclaimer in the documentation and/or other materials provided
      with the distribution.

    * Neither the name of Isaac Jones nor the names of other
      contributors may be used to endorse or promote products derived
      from this software without specific prior written permission.

THIS SOFTWARE IS PROVIDED BY THE COPYRIGHT HOLDERS AND CONTRIBUTORS
"AS IS" AND ANY EXPRESS OR IMPLIED WARRANTIES, INCLUDING, BUT NOT
LIMITED TO, THE IMPLIED WARRANTIES OF MERCHANTABILITY AND FITNESS FOR
A PARTICULAR PURPOSE ARE DISCLAIMED. IN NO EVENT SHALL THE COPYRIGHT
OWNER OR CONTRIBUTORS BE LIABLE FOR ANY DIRECT, INDIRECT, INCIDENTAL,
SPECIAL, EXEMPLARY, OR CONSEQUENTIAL DAMAGES (INCLUDING, BUT NOT
LIMITED TO, PROCUREMENT OF SUBSTITUTE GOODS OR SERVICES; LOSS OF USE,
DATA, OR PROFITS; OR BUSINESS INTERRUPTION) HOWEVER CAUSED AND ON ANY
THEORY OF LIABILITY, WHETHER IN CONTRACT, STRICT LIABILITY, OR TORT
(INCLUDING NEGLIGENCE OR OTHERWISE) ARISING IN ANY WAY OUT OF THE USE
OF THIS SOFTWARE, EVEN IF ADVISED OF THE POSSIBILITY OF SUCH DAMAGE. -}

module Distribution.Simple.Utils (
        cabalVersion,

        -- * logging and errors
        die,
        dieWithLocation,
        topHandler, topHandlerWith,
        warn, notice, setupMessage, info, debug,
        debugNoWrap, chattyTry,

        -- * running programs
        rawSystemExit,
        rawSystemExitCode,
        rawSystemExitWithEnv,
        rawSystemStdout,
        rawSystemStdInOut,
        rawSystemIOWithEnv,
        maybeExit,
        xargs,
        findProgramLocation,
        findProgramVersion,

        -- * copying files
        smartCopySources,
        createDirectoryIfMissingVerbose,
        copyFileVerbose,
        copyDirectoryRecursiveVerbose,
        copyFiles,
        copyFileTo,

        -- * installing files
        installOrdinaryFile,
        installExecutableFile,
        installMaybeExecutableFile,
        installOrdinaryFiles,
        installExecutableFiles,
        installMaybeExecutableFiles,
        installDirectoryContents,

        -- * File permissions
        doesExecutableExist,
        setFileOrdinary,
        setFileExecutable,

        -- * file names
        currentDir,

        -- * finding files
        findFile,
        findFirstFile,
        findFileWithExtension,
        findFileWithExtension',
        findModuleFile,
        findModuleFiles,
        getDirectoryContentsRecursive,

        -- * environment variables
        isInSearchPath,

        -- * simple file globbing
        matchFileGlob,
        matchDirFileGlob,
        parseFileGlob,
        FileGlob(..),

        -- * modification time
        moreRecentFile,
        existsAndIsMoreRecentThan,

        -- * temp files and dirs
        TempFileOptions(..), defaultTempFileOptions,
        withTempFile, withTempFileEx,
        withTempDirectory, withTempDirectoryEx,

        -- * .cabal and .buildinfo files
        defaultPackageDesc,
        findPackageDesc,
        defaultHookedPackageDesc,
        findHookedPackageDesc,

        -- * reading and writing files safely
        withFileContents,
        writeFileAtomic,
        rewriteFile,

        -- * Unicode
        fromUTF8,
        toUTF8,
        readUTF8File,
        withUTF8FileContents,
        writeUTF8File,
        normaliseLineEndings,

        -- * generic utils
        equating,
        comparing,
        isInfixOf,
        intercalate,
        lowercase,
        wrapText,
        wrapLine,
  ) where

import Control.Monad
    ( when, unless, filterM )
import Control.Concurrent.MVar
    ( newEmptyMVar, putMVar, takeMVar )
import Data.List
  ( nub, unfoldr, isPrefixOf, tails, intercalate )
import Data.Char as Char
    ( toLower, chr, ord )
import Data.Bits
    ( Bits((.|.), (.&.), shiftL, shiftR) )
import qualified Data.ByteString.Lazy as BS
import qualified Data.ByteString.Lazy.Char8 as BS.Char8

import System.Directory
    ( Permissions(executable), getDirectoryContents, getPermissions
    , doesDirectoryExist, doesFileExist, removeFile, findExecutable
    , getModificationTime )
import System.Environment
    ( getProgName )
import System.Exit
    ( exitWith, ExitCode(..) )
import System.FilePath
    ( normalise, (</>), (<.>)
    , getSearchPath, takeDirectory, splitFileName
    , splitExtension, splitExtensions, splitDirectories )
import System.Directory
    ( createDirectory, renameFile, removeDirectoryRecursive )
import System.IO
    ( Handle, openFile, openBinaryFile, openBinaryTempFile
    , IOMode(ReadMode), hSetBinaryMode
    , hGetContents, stdin, stderr, stdout, hPutStr, hFlush, hClose )
import System.IO.Error as IO.Error
    ( isDoesNotExistError, isAlreadyExistsError
    , ioeSetFileName, ioeGetFileName, ioeGetErrorString )
import System.IO.Error
    ( ioeSetLocation, ioeGetLocation )
import System.IO.Unsafe
    ( unsafeInterleaveIO )
import qualified Control.Exception as Exception

import Distribution.Text
    ( display, simpleParse )
import Distribution.Package
    ( PackageIdentifier )
import Distribution.ModuleName (ModuleName)
import qualified Distribution.ModuleName as ModuleName
import Distribution.Version
    (Version(..))

import Control.Exception (IOException, evaluate, throwIO)
import System.Process (rawSystem)
import qualified System.Process as Process (CreateProcess(..))

import Control.Concurrent (forkIO)
import System.Process (runInteractiveProcess, waitForProcess, proc,
                       StdStream(..))
#if __GLASGOW_HASKELL__ >= 702
import System.Process (showCommandForUser)
#endif

#ifndef mingw32_HOST_OS
import System.Posix.Signals (installHandler, sigINT, sigQUIT, Handler(..))
import System.Process.Internals (defaultSignal, runGenProcess_)
#else
import System.Process (createProcess)
#endif

import Distribution.Compat.CopyFile
         ( copyFile, copyOrdinaryFile, copyExecutableFile
         , setFileOrdinary, setFileExecutable, setDirOrdinary )
import Distribution.Compat.TempFile
         ( openTempFile, createTempDirectory )
import Distribution.Compat.Exception
         ( tryIO, catchIO, catchExit )
import Distribution.Verbosity

#ifdef VERSION_base
import qualified Paths_Cabal (version)
#endif

-- We only get our own version number when we're building with ourselves
cabalVersion :: Version
#if defined(VERSION_base)
cabalVersion = Paths_Cabal.version
#elif defined(CABAL_VERSION)
cabalVersion = Version [CABAL_VERSION] []
#else
cabalVersion = Version [1,9999] []  --used when bootstrapping
#endif

-- ----------------------------------------------------------------------------
-- Exception and logging utils

dieWithLocation :: FilePath -> Maybe Int -> String -> IO a
dieWithLocation filename lineno msg =
  ioError . setLocation lineno
          . flip ioeSetFileName (normalise filename)
          $ userError msg
  where
    setLocation Nothing  err = err
    setLocation (Just n) err = ioeSetLocation err (show n)

die :: String -> IO a
die msg = ioError (userError msg)

topHandlerWith :: (Exception.IOException -> IO a) -> IO a -> IO a
topHandlerWith cont prog = catchIO prog handle
  where
    handle ioe = do
      hFlush stdout
      pname <- getProgName
      hPutStr stderr (mesage pname)
      cont ioe
      where
        mesage pname = wrapText (pname ++ ": " ++ file ++ detail)
        file         = case ioeGetFileName ioe of
                         Nothing   -> ""
                         Just path -> path ++ location ++ ": "
        location     = case ioeGetLocation ioe of
                         l@(n:_) | n >= '0' && n <= '9' -> ':' : l
                         _                              -> ""
        detail       = ioeGetErrorString ioe

topHandler :: IO a -> IO a
topHandler prog = topHandlerWith (const $ exitWith (ExitFailure 1)) prog

-- | Non fatal conditions that may be indicative of an error or problem.
--
-- We display these at the 'normal' verbosity level.
--
warn :: Verbosity -> String -> IO ()
warn verbosity msg =
  when (verbosity >= normal) $ do
    hFlush stdout
    hPutStr stderr (wrapText ("Warning: " ++ msg))

-- | Useful status messages.
--
-- We display these at the 'normal' verbosity level.
--
-- This is for the ordinary helpful status messages that users see. Just
-- enough information to know that things are working but not floods of detail.
--
notice :: Verbosity -> String -> IO ()
notice verbosity msg =
  when (verbosity >= normal) $
    putStr (wrapText msg)

setupMessage :: Verbosity -> String -> PackageIdentifier -> IO ()
setupMessage verbosity msg pkgid =
    notice verbosity (msg ++ ' ': display pkgid ++ "...")

-- | More detail on the operation of some action.
--
-- We display these messages when the verbosity level is 'verbose'
--
info :: Verbosity -> String -> IO ()
info verbosity msg =
  when (verbosity >= verbose) $
    putStr (wrapText msg)

-- | Detailed internal debugging information
--
-- We display these messages when the verbosity level is 'deafening'
--
debug :: Verbosity -> String -> IO ()
debug verbosity msg =
  when (verbosity >= deafening) $ do
    putStr (wrapText msg)
    hFlush stdout

-- | A variant of 'debug' that doesn't perform the automatic line
-- wrapping. Produces better output in some cases.
debugNoWrap :: Verbosity -> String -> IO ()
debugNoWrap verbosity msg =
  when (verbosity >= deafening) $ do
    putStrLn msg
    hFlush stdout

-- | Perform an IO action, catching any IO exceptions and printing an error
--   if one occurs.
chattyTry :: String  -- ^ a description of the action we were attempting
          -> IO ()   -- ^ the action itself
          -> IO ()
chattyTry desc action =
  catchIO action $ \exception ->
    putStrLn $ "Error while " ++ desc ++ ": " ++ show exception

-- -----------------------------------------------------------------------------
-- Helper functions

-- | Wraps text to the default line width. Existing newlines are preserved.
wrapText :: String -> String
wrapText = unlines
         . map (intercalate "\n"
              . map unwords
              . wrapLine 79
              . words)
         . lines

-- | Wraps a list of words to a list of lines of words of a particular width.
wrapLine :: Int -> [String] -> [[String]]
wrapLine width = wrap 0 []
  where wrap :: Int -> [String] -> [String] -> [[String]]
        wrap 0   []   (w:ws)
          | length w + 1 > width
          = wrap (length w) [w] ws
        wrap col line (w:ws)
          | col + length w + 1 > width
          = reverse line : wrap 0 [] (w:ws)
        wrap col line (w:ws)
          = let col' = col + length w + 1
             in wrap col' (w:line) ws
        wrap _ []   [] = []
        wrap _ line [] = [reverse line]

-- -----------------------------------------------------------------------------
-- rawSystem variants
maybeExit :: IO ExitCode -> IO ()
maybeExit cmd = do
  res <- cmd
  unless (res == ExitSuccess) $ exitWith res

printRawCommandAndArgs :: Verbosity -> FilePath -> [String] -> IO ()
printRawCommandAndArgs verbosity path args
 | verbosity >= deafening = print (path, args)
 | verbosity >= verbose   =
#if __GLASGOW_HASKELL__ >= 702
                            putStrLn $ showCommandForUser path args
#else
                            putStrLn $ unwords (path : args)
#endif
 | otherwise              = return ()

printRawCommandAndArgsAndEnv :: Verbosity
                             -> FilePath
                             -> [String]
                             -> [(String, String)]
                             -> IO ()
printRawCommandAndArgsAndEnv verbosity path args env
 | verbosity >= deafening = do putStrLn ("Environment: " ++ show env)
                               print (path, args)
 | verbosity >= verbose   = putStrLn $ unwords (path : args)
 | otherwise              = return ()


-- This is taken directly from the process package.
-- The reason we need it is that runProcess doesn't handle ^C in the same
-- way that rawSystem handles it, but rawSystem doesn't allow us to pass
-- an environment.
syncProcess :: String -> Process.CreateProcess -> IO ExitCode
#if mingw32_HOST_OS
syncProcess _fun c = do
  (_,_,_,p) <- createProcess c
  waitForProcess p
#else
syncProcess fun c = do
  -- The POSIX version of system needs to do some manipulation of signal
  -- handlers.  Since we're going to be synchronously waiting for the child,
  -- we want to ignore ^C in the parent, but handle it the default way
  -- in the child (using SIG_DFL isn't really correct, it should be the
  -- original signal handler, but the GHC RTS will have already set up
  -- its own handler and we don't want to use that).
<<<<<<< HEAD
  (_,_,_,p) <- Exception.bracket (installHandlers) (restoreHandlers) $
               (\_ -> runGenProcess_ fun c
                      (Just defaultSignal) (Just defaultSignal))
  r <- waitForProcess p
=======
  r <- Exception.bracket (installHandlers) (restoreHandlers) $
       (\_ -> do (_,_,_,p) <- runGenProcess_ fun c
                              (Just defaultSignal) (Just defaultSignal)
                 waitForProcess p)
>>>>>>> ea2b3454
  return r
    where
      installHandlers = do
        old_int  <- installHandler sigINT  Ignore Nothing
        old_quit <- installHandler sigQUIT Ignore Nothing
        return (old_int, old_quit)
      restoreHandlers (old_int, old_quit) = do
        _ <- installHandler sigINT  old_int Nothing
        _ <- installHandler sigQUIT old_quit Nothing
        return ()
#endif  /* mingw32_HOST_OS */

-- Exit with the same exitcode if the subcommand fails
rawSystemExit :: Verbosity -> FilePath -> [String] -> IO ()
rawSystemExit verbosity path args = do
  printRawCommandAndArgs verbosity path args
  hFlush stdout
  exitcode <- rawSystem path args
  unless (exitcode == ExitSuccess) $ do
    debug verbosity $ path ++ " returned " ++ show exitcode
    exitWith exitcode

rawSystemExitCode :: Verbosity -> FilePath -> [String] -> IO ExitCode
rawSystemExitCode verbosity path args = do
  printRawCommandAndArgs verbosity path args
  hFlush stdout
  exitcode <- rawSystem path args
  unless (exitcode == ExitSuccess) $ do
    debug verbosity $ path ++ " returned " ++ show exitcode
  return exitcode

rawSystemExitWithEnv :: Verbosity
                     -> FilePath
                     -> [String]
                     -> [(String, String)]
                     -> IO ()
rawSystemExitWithEnv verbosity path args env = do
    printRawCommandAndArgsAndEnv verbosity path args env
    hFlush stdout
    exitcode <- syncProcess "rawSystemExitWithEnv" (proc path args)
                { Process.env = Just env }
    unless (exitcode == ExitSuccess) $ do
        debug verbosity $ path ++ " returned " ++ show exitcode
        exitWith exitcode

-- Closes the passed in handles before returning.
rawSystemIOWithEnv :: Verbosity
                   -> FilePath
                   -> [String]
                   -> Maybe FilePath           -- ^ New working dir or inherit
                   -> Maybe [(String, String)] -- ^ New environment or inherit
                   -> Maybe Handle  -- ^ stdin
                   -> Maybe Handle  -- ^ stdout
                   -> Maybe Handle  -- ^ stderr
                   -> IO ExitCode
rawSystemIOWithEnv verbosity path args mcwd menv inp out err = do
    maybe (printRawCommandAndArgs       verbosity path args)
          (printRawCommandAndArgsAndEnv verbosity path args) menv
    hFlush stdout
    exitcode <- syncProcess "rawSystemIOWithEnv" (proc path args)
                { Process.cwd     = mcwd
                , Process.env     = menv
                , Process.std_in  = mbToStd inp
                , Process.std_out = mbToStd out
                , Process.std_err = mbToStd err }
                `Exception.finally` (mapM_ maybeClose [inp, out, err])
    unless (exitcode == ExitSuccess) $ do
      debug verbosity $ path ++ " returned " ++ show exitcode
    return exitcode
  where
  -- Also taken from System.Process
  maybeClose :: Maybe Handle -> IO ()
  maybeClose (Just  hdl)
    | hdl /= stdin && hdl /= stdout && hdl /= stderr = hClose hdl
  maybeClose _ = return ()

  mbToStd :: Maybe Handle -> StdStream
  mbToStd Nothing    = Inherit
  mbToStd (Just hdl) = UseHandle hdl

-- | Run a command and return its output.
--
-- The output is assumed to be text in the locale encoding.
--
rawSystemStdout :: Verbosity -> FilePath -> [String] -> IO String
rawSystemStdout verbosity path args = do
  (output, errors, exitCode) <- rawSystemStdInOut verbosity path args
                                                  Nothing Nothing
                                                  Nothing False
  when (exitCode /= ExitSuccess) $
    die errors
  return output

-- | Run a command and return its output, errors and exit status. Optionally
-- also supply some input. Also provides control over whether the binary/text
-- mode of the input and output.
--
rawSystemStdInOut :: Verbosity
                  -> FilePath                 -- ^ Program location
                  -> [String]                 -- ^ Arguments
                  -> Maybe FilePath           -- ^ New working dir or inherit
                  -> Maybe [(String, String)] -- ^ New environment or inherit
                  -> Maybe (String, Bool)     -- ^ input text and binary mode
                  -> Bool                     -- ^ output in binary mode
                  -> IO (String, String, ExitCode) -- ^ output, errors, exit
rawSystemStdInOut verbosity path args mcwd menv input outputBinary = do
  printRawCommandAndArgs verbosity path args

  Exception.bracket
     (runInteractiveProcess path args mcwd menv)
     (\(inh,outh,errh,_) -> hClose inh >> hClose outh >> hClose errh)
    $ \(inh,outh,errh,pid) -> do

      -- output mode depends on what the caller wants
      hSetBinaryMode outh outputBinary
      -- but the errors are always assumed to be text (in the current locale)
      hSetBinaryMode errh False

      -- fork off a couple threads to pull on the stderr and stdout
      -- so if the process writes to stderr we do not block.

      err <- hGetContents errh
      out <- hGetContents outh

      mv <- newEmptyMVar
      let force str = (evaluate (length str) >> return ())
            `Exception.finally` putMVar mv ()
          --TODO: handle exceptions like text decoding.
      _ <- forkIO $ force out
      _ <- forkIO $ force err

      -- push all the input, if any
      case input of
        Nothing -> return ()
        Just (inputStr, inputBinary) -> do
                -- input mode depends on what the caller wants
          hSetBinaryMode inh inputBinary
          hPutStr inh inputStr
          hClose inh
          --TODO: this probably fails if the process refuses to consume
          -- or if it closes stdin (eg if it exits)

      -- wait for both to finish, in either order
      takeMVar mv
      takeMVar mv

      -- wait for the program to terminate
      exitcode <- waitForProcess pid
      unless (exitcode == ExitSuccess) $
        debug verbosity $ path ++ " returned " ++ show exitcode
                       ++ if null err then "" else
                          " with error message:\n" ++ err
                       ++ case input of
                            Nothing       -> ""
                            Just ("",  _) -> ""
                            Just (inp, _) -> "\nstdin input:\n" ++ inp

      return (out, err, exitcode)


-- | Look for a program on the path.
findProgramLocation :: Verbosity -> FilePath -> IO (Maybe FilePath)
findProgramLocation verbosity prog = do
  debug verbosity $ "searching for " ++ prog ++ " in path."
  res <- findExecutable prog
  case res of
      Nothing   -> debug verbosity ("Cannot find " ++ prog ++ " on the path")
      Just path -> debug verbosity ("found " ++ prog ++ " at "++ path)
  return res


-- | Look for a program and try to find it's version number. It can accept
-- either an absolute path or the name of a program binary, in which case we
-- will look for the program on the path.
--
findProgramVersion :: String             -- ^ version args
                   -> (String -> String) -- ^ function to select version
                                         --   number from program output
                   -> Verbosity
                   -> FilePath           -- ^ location
                   -> IO (Maybe Version)
findProgramVersion versionArg selectVersion verbosity path = do
  str <- rawSystemStdout verbosity path [versionArg]
         `catchIO`   (\_ -> return "")
         `catchExit` (\_ -> return "")
  let version :: Maybe Version
      version = simpleParse (selectVersion str)
  case version of
      Nothing -> warn verbosity $ "cannot determine version of " ++ path
                               ++ " :\n" ++ show str
      Just v  -> debug verbosity $ path ++ " is version " ++ display v
  return version


-- | Like the unix xargs program. Useful for when we've got very long command
-- lines that might overflow an OS limit on command line length and so you
-- need to invoke a command multiple times to get all the args in.
--
-- Use it with either of the rawSystem variants above. For example:
--
-- > xargs (32*1024) (rawSystemExit verbosity) prog fixedArgs bigArgs
--
xargs :: Int -> ([String] -> IO ())
      -> [String] -> [String] -> IO ()
xargs maxSize rawSystemFun fixedArgs bigArgs =
  let fixedArgSize = sum (map length fixedArgs) + length fixedArgs
      chunkSize = maxSize - fixedArgSize
   in mapM_ (rawSystemFun . (fixedArgs ++)) (chunks chunkSize bigArgs)

  where chunks len = unfoldr $ \s ->
          if null s then Nothing
                    else Just (chunk [] len s)

        chunk acc _   []     = (reverse acc,[])
        chunk acc len (s:ss)
          | len' < len = chunk (s:acc) (len-len'-1) ss
          | otherwise  = (reverse acc, s:ss)
          where len' = length s

-- ------------------------------------------------------------
-- * File Utilities
-- ------------------------------------------------------------

----------------
-- Finding files

-- | Find a file by looking in a search path. The file path must match exactly.
--
findFile :: [FilePath]    -- ^search locations
         -> FilePath      -- ^File Name
         -> IO FilePath
findFile searchPath fileName =
  findFirstFile id
    [ path </> fileName
    | path <- nub searchPath]
  >>= maybe (die $ fileName ++ " doesn't exist") return

-- | Find a file by looking in a search path with one of a list of possible
-- file extensions. The file base name should be given and it will be tried
-- with each of the extensions in each element of the search path.
--
findFileWithExtension :: [String]
                      -> [FilePath]
                      -> FilePath
                      -> IO (Maybe FilePath)
findFileWithExtension extensions searchPath baseName =
  findFirstFile id
    [ path </> baseName <.> ext
    | path <- nub searchPath
    , ext <- nub extensions ]

-- | Like 'findFileWithExtension' but returns which element of the search path
-- the file was found in, and the file path relative to that base directory.
--
findFileWithExtension' :: [String]
                       -> [FilePath]
                       -> FilePath
                       -> IO (Maybe (FilePath, FilePath))
findFileWithExtension' extensions searchPath baseName =
  findFirstFile (uncurry (</>))
    [ (path, baseName <.> ext)
    | path <- nub searchPath
    , ext <- nub extensions ]

findFirstFile :: (a -> FilePath) -> [a] -> IO (Maybe a)
findFirstFile file = findFirst
  where findFirst []     = return Nothing
        findFirst (x:xs) = do exists <- doesFileExist (file x)
                              if exists
                                then return (Just x)
                                else findFirst xs

-- | Finds the files corresponding to a list of Haskell module names.
--
-- As 'findModuleFile' but for a list of module names.
--
findModuleFiles :: [FilePath]   -- ^ build prefix (location of objects)
                -> [String]     -- ^ search suffixes
                -> [ModuleName] -- ^ modules
                -> IO [(FilePath, FilePath)]
findModuleFiles searchPath extensions moduleNames =
  mapM (findModuleFile searchPath extensions) moduleNames

-- | Find the file corresponding to a Haskell module name.
--
-- This is similar to 'findFileWithExtension'' but specialised to a module
-- name. The function fails if the file corresponding to the module is missing.
--
findModuleFile :: [FilePath]  -- ^ build prefix (location of objects)
               -> [String]    -- ^ search suffixes
               -> ModuleName  -- ^ module
               -> IO (FilePath, FilePath)
findModuleFile searchPath extensions moduleName =
      maybe notFound return
  =<< findFileWithExtension' extensions searchPath
                             (ModuleName.toFilePath moduleName)
  where
    notFound = die $ "Error: Could not find module: " ++ display moduleName
                  ++ " with any suffix: " ++ show extensions
                  ++ " in the search path: " ++ show searchPath

-- | List all the files in a directory and all subdirectories.
--
-- The order places files in sub-directories after all the files in their
-- parent directories. The list is generated lazily so is not well defined if
-- the source directory structure changes before the list is used.
--
getDirectoryContentsRecursive :: FilePath -> IO [FilePath]
getDirectoryContentsRecursive topdir = recurseDirectories [""]
  where
    recurseDirectories :: [FilePath] -> IO [FilePath]
    recurseDirectories []         = return []
    recurseDirectories (dir:dirs) = unsafeInterleaveIO $ do
      (files, dirs') <- collect [] [] =<< getDirectoryContents (topdir </> dir)
      files' <- recurseDirectories (dirs' ++ dirs)
      return (files ++ files')

      where
        collect files dirs' []              = return (reverse files
                                                     ,reverse dirs')
        collect files dirs' (entry:entries) | ignore entry
                                            = collect files dirs' entries
        collect files dirs' (entry:entries) = do
          let dirEntry = dir </> entry
          isDirectory <- doesDirectoryExist (topdir </> dirEntry)
          if isDirectory
            then collect files (dirEntry:dirs') entries
            else collect (dirEntry:files) dirs' entries

        ignore ['.']      = True
        ignore ['.', '.'] = True
        ignore _          = False

------------------------
-- Environment variables

-- | Is this directory in the system search path?
isInSearchPath :: FilePath -> IO Bool
isInSearchPath path = fmap (elem path) getSearchPath

----------------
-- File globbing

data FileGlob
   -- | No glob at all, just an ordinary file
   = NoGlob FilePath

   -- | dir prefix and extension, like @\"foo\/bar\/\*.baz\"@ corresponds to
   --    @FileGlob \"foo\/bar\" \".baz\"@
   | FileGlob FilePath String

parseFileGlob :: FilePath -> Maybe FileGlob
parseFileGlob filepath = case splitExtensions filepath of
  (filepath', ext) -> case splitFileName filepath' of
    (dir, "*") | '*' `elem` dir
              || '*' `elem` ext
              || null ext            -> Nothing
               | null dir            -> Just (FileGlob "." ext)
               | otherwise           -> Just (FileGlob dir ext)
    _          | '*' `elem` filepath -> Nothing
               | otherwise           -> Just (NoGlob filepath)

matchFileGlob :: FilePath -> IO [FilePath]
matchFileGlob = matchDirFileGlob "."

matchDirFileGlob :: FilePath -> FilePath -> IO [FilePath]
matchDirFileGlob dir filepath = case parseFileGlob filepath of
  Nothing -> die $ "invalid file glob '" ++ filepath
                ++ "'. Wildcards '*' are only allowed in place of the file"
                ++ " name, not in the directory name or file extension."
                ++ " If a wildcard is used it must be with an file extension."
  Just (NoGlob filepath') -> return [filepath']
  Just (FileGlob dir' ext) -> do
    files <- getDirectoryContents (dir </> dir')
    case   [ dir' </> file
           | file <- files
           , let (name, ext') = splitExtensions file
           , not (null name) && ext' == ext ] of
      []      -> die $ "filepath wildcard '" ++ filepath
                    ++ "' does not match any files."
      matches -> return matches

--------------------
-- Modification time

-- | Compare the modification times of two files to see if the first is newer
-- than the second. The first file must exist but the second need not.
-- The expected use case is when the second file is generated using the first.
-- In this use case, if the result is True then the second file is out of date.
--
moreRecentFile :: FilePath -> FilePath -> IO Bool
moreRecentFile a b = do
  exists <- doesFileExist b
  if not exists
    then return True
    else do tb <- getModificationTime b
            ta <- getModificationTime a
            return (ta > tb)

-- | Like 'moreRecentFile', but also checks that the first file exists.
existsAndIsMoreRecentThan :: FilePath -> FilePath -> IO Bool
existsAndIsMoreRecentThan a b = do
  exists <- doesFileExist a
  if not exists
    then return False
    else a `moreRecentFile` b

----------------------------------------
-- Copying and installing files and dirs

-- | Same as 'createDirectoryIfMissing' but logs at higher verbosity levels.
--
createDirectoryIfMissingVerbose :: Verbosity
                                -> Bool     -- ^ Create its parents too?
                                -> FilePath
                                -> IO ()
createDirectoryIfMissingVerbose verbosity create_parents path0
  | create_parents = createDirs (parents path0)
  | otherwise      = createDirs (take 1 (parents path0))
  where
    parents = reverse . scanl1 (</>) . splitDirectories . normalise

    createDirs []         = return ()
    createDirs (dir:[])   = createDir dir throwIO
    createDirs (dir:dirs) =
      createDir dir $ \_ -> do
        createDirs dirs
        createDir dir throwIO

    createDir :: FilePath -> (IOException -> IO ()) -> IO ()
    createDir dir notExistHandler = do
      r <- tryIO $ createDirectoryVerbose verbosity dir
      case (r :: Either IOException ()) of
        Right ()                   -> return ()
        Left  e
          | isDoesNotExistError  e -> notExistHandler e
          -- createDirectory (and indeed POSIX mkdir) does not distinguish
          -- between a dir already existing and a file already existing. So we
          -- check for it here. Unfortunately there is a slight race condition
          -- here, but we think it is benign. It could report an exeption in
          -- the case that the dir did exist but another process deletes the
          -- directory and creates a file in its place before we can check
          -- that the directory did indeed exist.
          | isAlreadyExistsError e -> (do
              isDir <- doesDirectoryExist dir
              if isDir then return ()
                       else throwIO e
              ) `catchIO` ((\_ -> return ()) :: IOException -> IO ())
          | otherwise              -> throwIO e

createDirectoryVerbose :: Verbosity -> FilePath -> IO ()
createDirectoryVerbose verbosity dir = do
  info verbosity $ "creating " ++ dir
  createDirectory dir
  setDirOrdinary dir

-- | Copies a file without copying file permissions. The target file is created
-- with default permissions. Any existing target file is replaced.
--
-- At higher verbosity levels it logs an info message.
--
copyFileVerbose :: Verbosity -> FilePath -> FilePath -> IO ()
copyFileVerbose verbosity src dest = do
  info verbosity ("copy " ++ src ++ " to " ++ dest)
  copyFile src dest

-- | Install an ordinary file. This is like a file copy but the permissions
-- are set appropriately for an installed file. On Unix it is \"-rw-r--r--\"
-- while on Windows it uses the default permissions for the target directory.
--
installOrdinaryFile :: Verbosity -> FilePath -> FilePath -> IO ()
installOrdinaryFile verbosity src dest = do
  info verbosity ("Installing " ++ src ++ " to " ++ dest)
  copyOrdinaryFile src dest

-- | Install an executable file. This is like a file copy but the permissions
-- are set appropriately for an installed file. On Unix it is \"-rwxr-xr-x\"
-- while on Windows it uses the default permissions for the target directory.
--
installExecutableFile :: Verbosity -> FilePath -> FilePath -> IO ()
installExecutableFile verbosity src dest = do
  info verbosity ("Installing executable " ++ src ++ " to " ++ dest)
  copyExecutableFile src dest

-- | Install a file that may or not be executable, preserving permissions.
installMaybeExecutableFile :: Verbosity -> FilePath -> FilePath -> IO ()
installMaybeExecutableFile verbosity src dest = do
  perms <- getPermissions src
  if (executable perms) --only checks user x bit
    then installExecutableFile verbosity src dest
    else installOrdinaryFile   verbosity src dest

-- | Given a relative path to a file, copy it to the given directory, preserving
-- the relative path and creating the parent directories if needed.
copyFileTo :: Verbosity -> FilePath -> FilePath -> IO ()
copyFileTo verbosity dir file = do
  let targetFile = dir </> file
  createDirectoryIfMissingVerbose verbosity True (takeDirectory targetFile)
  installOrdinaryFile verbosity file targetFile

-- | Common implementation of 'copyFiles', 'installOrdinaryFiles',
-- 'installExecutableFiles' and 'installMaybeExecutableFiles'.
copyFilesWith :: (Verbosity -> FilePath -> FilePath -> IO ())
              -> Verbosity -> FilePath -> [(FilePath, FilePath)] -> IO ()
copyFilesWith doCopy verbosity targetDir srcFiles = do

  -- Create parent directories for everything
  let dirs = map (targetDir </>) . nub . map (takeDirectory . snd) $ srcFiles
  mapM_ (createDirectoryIfMissingVerbose verbosity True) dirs

  -- Copy all the files
  sequence_ [ let src  = srcBase   </> srcFile
                  dest = targetDir </> srcFile
               in doCopy verbosity src dest
            | (srcBase, srcFile) <- srcFiles ]

-- | Copies a bunch of files to a target directory, preserving the directory
-- structure in the target location. The target directories are created if they
-- do not exist.
--
-- The files are identified by a pair of base directory and a path relative to
-- that base. It is only the relative part that is preserved in the
-- destination.
--
-- For example:
--
-- > copyFiles normal "dist/src"
-- >    [("", "src/Foo.hs"), ("dist/build/", "src/Bar.hs")]
--
-- This would copy \"src\/Foo.hs\" to \"dist\/src\/src\/Foo.hs\" and
-- copy \"dist\/build\/src\/Bar.hs\" to \"dist\/src\/src\/Bar.hs\".
--
-- This operation is not atomic. Any IO failure during the copy (including any
-- missing source files) leaves the target in an unknown state so it is best to
-- use it with a freshly created directory so that it can be simply deleted if
-- anything goes wrong.
--
copyFiles :: Verbosity -> FilePath -> [(FilePath, FilePath)] -> IO ()
copyFiles = copyFilesWith copyFileVerbose

-- | This is like 'copyFiles' but uses 'installOrdinaryFile'.
--
installOrdinaryFiles :: Verbosity -> FilePath -> [(FilePath, FilePath)] -> IO ()
installOrdinaryFiles = copyFilesWith installOrdinaryFile

-- | This is like 'copyFiles' but uses 'installExecutableFile'.
--
installExecutableFiles :: Verbosity -> FilePath -> [(FilePath, FilePath)]
                          -> IO ()
installExecutableFiles = copyFilesWith installExecutableFile

-- | This is like 'copyFiles' but uses 'installMaybeExecutableFile'.
--
installMaybeExecutableFiles :: Verbosity -> FilePath -> [(FilePath, FilePath)]
                               -> IO ()
installMaybeExecutableFiles = copyFilesWith installMaybeExecutableFile

-- | This installs all the files in a directory to a target location,
-- preserving the directory layout. All the files are assumed to be ordinary
-- rather than executable files.
--
installDirectoryContents :: Verbosity -> FilePath -> FilePath -> IO ()
installDirectoryContents verbosity srcDir destDir = do
  info verbosity ("copy directory '" ++ srcDir ++ "' to '" ++ destDir ++ "'.")
  srcFiles <- getDirectoryContentsRecursive srcDir
  installOrdinaryFiles verbosity destDir [ (srcDir, f) | f <- srcFiles ]

-------------------
-- File permissions

-- | Like 'doesFileExist', but also checks that the file is executable.
doesExecutableExist :: FilePath -> IO Bool
doesExecutableExist f = do
  exists <- doesFileExist f
  if exists
    then do perms <- getPermissions f
            return (executable perms)
    else return False

---------------------------------
-- Deprecated file copy functions

{-# DEPRECATED smartCopySources
      "Use findModuleFiles and copyFiles or installOrdinaryFiles" #-}
smartCopySources :: Verbosity -> [FilePath] -> FilePath
                 -> [ModuleName] -> [String] -> IO ()
smartCopySources verbosity searchPath targetDir moduleNames extensions =
      findModuleFiles searchPath extensions moduleNames
  >>= copyFiles verbosity targetDir

{-# DEPRECATED copyDirectoryRecursiveVerbose
      "You probably want installDirectoryContents instead" #-}
copyDirectoryRecursiveVerbose :: Verbosity -> FilePath -> FilePath -> IO ()
copyDirectoryRecursiveVerbose verbosity srcDir destDir = do
  info verbosity ("copy directory '" ++ srcDir ++ "' to '" ++ destDir ++ "'.")
  srcFiles <- getDirectoryContentsRecursive srcDir
  copyFiles verbosity destDir [ (srcDir, f) | f <- srcFiles ]

---------------------------
-- Temporary files and dirs

-- | Advanced options for 'withTempFile' and 'withTempDirectory'.
data TempFileOptions = TempFileOptions {
  optKeepTempFiles :: Bool  -- ^ Keep temporary files?
  }

defaultTempFileOptions :: TempFileOptions
defaultTempFileOptions = TempFileOptions { optKeepTempFiles = False }

-- | Use a temporary filename that doesn't already exist.
--
withTempFile :: FilePath    -- ^ Temp dir to create the file in
                -> String   -- ^ File name template. See 'openTempFile'.
                -> (FilePath -> Handle -> IO a) -> IO a
withTempFile tmpDir template action =
  withTempFileEx defaultTempFileOptions tmpDir template action

-- | A version of 'withTempFile' that additionally takes a 'TempFileOptions'
-- argument.
withTempFileEx :: TempFileOptions
                 -> FilePath -- ^ Temp dir to create the file in
                 -> String   -- ^ File name template. See 'openTempFile'.
                 -> (FilePath -> Handle -> IO a) -> IO a
withTempFileEx opts tmpDir template action =
  Exception.bracket
    (openTempFile tmpDir template)
    (\(name, handle) -> do hClose handle
                           unless (optKeepTempFiles opts) $ removeFile name)
    (uncurry action)

-- | Create and use a temporary directory.
--
-- Creates a new temporary directory inside the given directory, making use
-- of the template. The temp directory is deleted after use. For example:
--
-- > withTempDirectory verbosity "src" "sdist." $ \tmpDir -> do ...
--
-- The @tmpDir@ will be a new subdirectory of the given directory, e.g.
-- @src/sdist.342@.
--
withTempDirectory :: Verbosity
                     -> FilePath -> String -> (FilePath -> IO a) -> IO a
withTempDirectory verbosity targetDir template =
  withTempDirectoryEx verbosity defaultTempFileOptions targetDir template

-- | A version of 'withTempDirectory' that additionally takes a
-- 'TempFileOptions' argument.
withTempDirectoryEx :: Verbosity
                       -> TempFileOptions
                       -> FilePath -> String -> (FilePath -> IO a) -> IO a
withTempDirectoryEx _verbosity opts targetDir template =
  Exception.bracket
    (createTempDirectory targetDir template)
    (unless (optKeepTempFiles opts) . removeDirectoryRecursive)

-----------------------------------
-- Safely reading and writing files

-- | Gets the contents of a file, but guarantee that it gets closed.
--
-- The file is read lazily but if it is not fully consumed by the action then
-- the remaining input is truncated and the file is closed.
--
withFileContents :: FilePath -> (String -> IO a) -> IO a
withFileContents name action =
  Exception.bracket (openFile name ReadMode) hClose
                    (\hnd -> hGetContents hnd >>= action)

-- | Writes a file atomically.
--
-- The file is either written sucessfully or an IO exception is raised and
-- the original file is left unchanged.
--
-- On windows it is not possible to delete a file that is open by a process.
-- This case will give an IO exception but the atomic property is not affected.
--
writeFileAtomic :: FilePath -> BS.ByteString -> IO ()
writeFileAtomic targetPath content = do
  let (targetDir, targetFile) = splitFileName targetPath
  Exception.bracketOnError
    (openBinaryTempFile targetDir $ targetFile <.> "tmp")
    (\(tmpPath, handle) -> hClose handle >> removeFile tmpPath)
    (\(tmpPath, handle) -> do
        BS.hPut handle content
        hClose handle
        renameFile tmpPath targetPath)

-- | Write a file but only if it would have new content. If we would be writing
-- the same as the existing content then leave the file as is so that we do not
-- update the file's modification time.
--
-- NB: the file is assumed to be ASCII-encoded.
rewriteFile :: FilePath -> String -> IO ()
rewriteFile path newContent =
  flip catchIO mightNotExist $ do
    existingContent <- readFile path
    _ <- evaluate (length existingContent)
    unless (existingContent == newContent) $
      writeFileAtomic path (BS.Char8.pack newContent)
  where
    mightNotExist e | isDoesNotExistError e = writeFileAtomic path
                                              (BS.Char8.pack newContent)
                    | otherwise             = ioError e

-- | The path name that represents the current directory.
-- In Unix, it's @\".\"@, but this is system-specific.
-- (E.g. AmigaOS uses the empty string @\"\"@ for the current directory.)
currentDir :: FilePath
currentDir = "."

-- ------------------------------------------------------------
-- * Finding the description file
-- ------------------------------------------------------------

-- |Package description file (/pkgname/@.cabal@)
defaultPackageDesc :: Verbosity -> IO FilePath
defaultPackageDesc _verbosity = findPackageDesc currentDir

-- |Find a package description file in the given directory.  Looks for
-- @.cabal@ files.
findPackageDesc :: FilePath    -- ^Where to look
                -> IO FilePath -- ^<pkgname>.cabal
findPackageDesc dir
 = do files <- getDirectoryContents dir
      -- to make sure we do not mistake a ~/.cabal/ dir for a <pkgname>.cabal
      -- file we filter to exclude dirs and null base file names:
      cabalFiles <- filterM doesFileExist
                       [ dir </> file
                       | file <- files
                       , let (name, ext) = splitExtension file
                       , not (null name) && ext == ".cabal" ]
      case cabalFiles of
        []          -> noDesc
        [cabalFile] -> return cabalFile
        multiple    -> multiDesc multiple

  where
    noDesc :: IO a
    noDesc = die $ "No cabal file found.\n"
                ++ "Please create a package description file <pkgname>.cabal"

    multiDesc :: [String] -> IO a
    multiDesc l = die $ "Multiple cabal files found.\n"
                    ++ "Please use only one of: "
                    ++ intercalate ", " l

-- |Optional auxiliary package information file (/pkgname/@.buildinfo@)
defaultHookedPackageDesc :: IO (Maybe FilePath)
defaultHookedPackageDesc = findHookedPackageDesc currentDir

-- |Find auxiliary package information in the given directory.
-- Looks for @.buildinfo@ files.
findHookedPackageDesc
    :: FilePath                 -- ^Directory to search
    -> IO (Maybe FilePath)      -- ^/dir/@\/@/pkgname/@.buildinfo@, if present
findHookedPackageDesc dir = do
    files <- getDirectoryContents dir
    buildInfoFiles <- filterM doesFileExist
                        [ dir </> file
                        | file <- files
                        , let (name, ext) = splitExtension file
                        , not (null name) && ext == buildInfoExt ]
    case buildInfoFiles of
        [] -> return Nothing
        [f] -> return (Just f)
        _ -> die ("Multiple files with extension " ++ buildInfoExt)

buildInfoExt  :: String
buildInfoExt = ".buildinfo"

-- ------------------------------------------------------------
-- * Unicode stuff
-- ------------------------------------------------------------

-- This is a modification of the UTF8 code from gtk2hs and the
-- utf8-string package.

fromUTF8 :: String -> String
fromUTF8 []     = []
fromUTF8 (c:cs)
  | c <= '\x7F' = c : fromUTF8 cs
  | c <= '\xBF' = replacementChar : fromUTF8 cs
  | c <= '\xDF' = twoBytes c cs
  | c <= '\xEF' = moreBytes 3 0x800     cs (ord c .&. 0xF)
  | c <= '\xF7' = moreBytes 4 0x10000   cs (ord c .&. 0x7)
  | c <= '\xFB' = moreBytes 5 0x200000  cs (ord c .&. 0x3)
  | c <= '\xFD' = moreBytes 6 0x4000000 cs (ord c .&. 0x1)
  | otherwise   = replacementChar : fromUTF8 cs
  where
    twoBytes c0 (c1:cs')
      | ord c1 .&. 0xC0 == 0x80
      = let d = ((ord c0 .&. 0x1F) `shiftL` 6)
             .|. (ord c1 .&. 0x3F)
         in if d >= 0x80
               then  chr d           : fromUTF8 cs'
               else  replacementChar : fromUTF8 cs'
    twoBytes _ cs' = replacementChar : fromUTF8 cs'

    moreBytes :: Int -> Int -> [Char] -> Int -> [Char]
    moreBytes 1 overlong cs' acc
      | overlong <= acc && acc <= 0x10FFFF
     && (acc < 0xD800 || 0xDFFF < acc)
     && (acc < 0xFFFE || 0xFFFF < acc)
      = chr acc : fromUTF8 cs'

      | otherwise
      = replacementChar : fromUTF8 cs'

    moreBytes byteCount overlong (cn:cs') acc
      | ord cn .&. 0xC0 == 0x80
      = moreBytes (byteCount-1) overlong cs'
          ((acc `shiftL` 6) .|. ord cn .&. 0x3F)

    moreBytes _ _ cs' _
      = replacementChar : fromUTF8 cs'

    replacementChar = '\xfffd'

toUTF8 :: String -> String
toUTF8 []        = []
toUTF8 (c:cs)
  | c <= '\x07F' = c
                 : toUTF8 cs
  | c <= '\x7FF' = chr (0xC0 .|. (w `shiftR` 6))
                 : chr (0x80 .|. (w .&. 0x3F))
                 : toUTF8 cs
  | c <= '\xFFFF'= chr (0xE0 .|.  (w `shiftR` 12))
                 : chr (0x80 .|. ((w `shiftR` 6)  .&. 0x3F))
                 : chr (0x80 .|.  (w .&. 0x3F))
                 : toUTF8 cs
  | otherwise    = chr (0xf0 .|.  (w `shiftR` 18))
                 : chr (0x80 .|. ((w `shiftR` 12)  .&. 0x3F))
                 : chr (0x80 .|. ((w `shiftR` 6)  .&. 0x3F))
                 : chr (0x80 .|.  (w .&. 0x3F))
                 : toUTF8 cs
  where w = ord c

-- | Ignore a Unicode byte order mark (BOM) at the beginning of the input
--
ignoreBOM :: String -> String
ignoreBOM ('\xFEFF':string) = string
ignoreBOM string            = string

-- | Reads a UTF8 encoded text file as a Unicode String
--
-- Reads lazily using ordinary 'readFile'.
--
readUTF8File :: FilePath -> IO String
readUTF8File f = fmap (ignoreBOM . fromUTF8)
               . hGetContents =<< openBinaryFile f ReadMode

-- | Reads a UTF8 encoded text file as a Unicode String
--
-- Same behaviour as 'withFileContents'.
--
withUTF8FileContents :: FilePath -> (String -> IO a) -> IO a
withUTF8FileContents name action =
  Exception.bracket
    (openBinaryFile name ReadMode)
    hClose
    (\hnd -> hGetContents hnd >>= action . ignoreBOM . fromUTF8)

-- | Writes a Unicode String as a UTF8 encoded text file.
--
-- Uses 'writeFileAtomic', so provides the same guarantees.
--
writeUTF8File :: FilePath -> String -> IO ()
writeUTF8File path = writeFileAtomic path . BS.Char8.pack . toUTF8

-- | Fix different systems silly line ending conventions
normaliseLineEndings :: String -> String
normaliseLineEndings [] = []
normaliseLineEndings ('\r':'\n':s) = '\n' : normaliseLineEndings s -- windows
normaliseLineEndings ('\r':s)      = '\n' : normaliseLineEndings s -- old osx
normaliseLineEndings (  c :s)      =   c  : normaliseLineEndings s

-- ------------------------------------------------------------
-- * Common utils
-- ------------------------------------------------------------

equating :: Eq a => (b -> a) -> b -> b -> Bool
equating p x y = p x == p y

comparing :: Ord a => (b -> a) -> b -> b -> Ordering
comparing p x y = p x `compare` p y

isInfixOf :: String -> String -> Bool
isInfixOf needle haystack = any (isPrefixOf needle) (tails haystack)

lowercase :: String -> String
lowercase = map Char.toLower<|MERGE_RESOLUTION|>--- conflicted
+++ resolved
@@ -410,17 +410,10 @@
   -- in the child (using SIG_DFL isn't really correct, it should be the
   -- original signal handler, but the GHC RTS will have already set up
   -- its own handler and we don't want to use that).
-<<<<<<< HEAD
-  (_,_,_,p) <- Exception.bracket (installHandlers) (restoreHandlers) $
-               (\_ -> runGenProcess_ fun c
-                      (Just defaultSignal) (Just defaultSignal))
-  r <- waitForProcess p
-=======
   r <- Exception.bracket (installHandlers) (restoreHandlers) $
        (\_ -> do (_,_,_,p) <- runGenProcess_ fun c
                               (Just defaultSignal) (Just defaultSignal)
                  waitForProcess p)
->>>>>>> ea2b3454
   return r
     where
       installHandlers = do
